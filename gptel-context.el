--- conflicted
+++ resolved
@@ -92,7 +92,6 @@
   :group 'gptel
   :type 'function)
 
-<<<<<<< HEAD
 (defcustom gptel-context-restrict-to-project-files t
   "Whether to restrict files eligible to be added to the context to project files.
 When set to t, files in a VCS that are not project files (such as files
@@ -102,7 +101,7 @@
 
 (defvar-local gptel-context--project-files nil
   "Cache of project files for the current directory.")
-=======
+
 (defun gptel-context-add-current-kill (&optional arg)
   "Add current-kill to gptel, accumulating if arg is non-nil"
   (interactive "P")
@@ -117,7 +116,6 @@
       (gptel-context--add-region (current-buffer)
                                  (point-min) (point-max))
       (message "*current-kill* has been added as context."))))
->>>>>>> 81618f24
 
 (defun gptel-context-add (&optional arg confirm)
   "Add context to gptel in a DWIM fashion.
