;;; gptel-curl.el --- Curl support for GPTel         -*- lexical-binding: t; -*-

;; Copyright (C) 2023  Karthik Chikmagalur

;; Author: Karthik Chikmagalur;; <karthikchikmagalur@gmail.com>
;; Keywords: convenience

;; SPDX-License-Identifier: GPL-3.0-or-later

;; This program is free software; you can redistribute it and/or modify
;; it under the terms of the GNU General Public License as published by
;; the Free Software Foundation, either version 3 of the License, or
;; (at your option) any later version.

;; This program is distributed in the hope that it will be useful,
;; but WITHOUT ANY WARRANTY; without even the implied warranty of
;; MERCHANTABILITY or FITNESS FOR A PARTICULAR PURPOSE.  See the
;; GNU General Public License for more details.

;; You should have received a copy of the GNU General Public License
;; along with this program.  If not, see <https://www.gnu.org/licenses/>.

;;; Commentary:

;; Curl support for GPTel.  Utility functions.

;;; Code:

(require 'gptel)

(eval-when-compile
  (require 'cl-lib)
  (require 'subr-x))
(require 'map)
(require 'json)

(defvar gptel-curl--process-alist nil
  "Alist of active GPTel curl requests.")

(defun gptel-curl--get-args (prompts token)
  "Produce list of arguments for calling Curl.

PROMPTS is the data to send, TOKEN is a unique identifier."
  (let* ((url (gptel-backend-url gptel-backend))
         (data (encode-coding-string
                (json-encode (gptel--request-data gptel-backend prompts))
                'utf-8))
         (headers
<<<<<<< HEAD
          `(("Content-Type" . "application/json")
            ("Authorization" . ,(concat "Bearer " (gptel--api-key)))))
         (data-file (make-temp-file "gptel-curl-data" nil ".json" data)))
=======
          (append '(("Content-Type" . "application/json"))
                  (when-let ((backend-header (gptel-backend-header gptel-backend)))
                    (if (functionp backend-header)
                        (funcall backend-header)
                      backend-header)))))
>>>>>>> 17a58d38
    (append
     (list "--location" "--silent" "--compressed" "--disable"
           (format "-X%s" "POST")
           (format "-w(%s . %%{size_header})" token)
           (format "-m%s" 300)
           "-D-"
           "--data-binary" (format "@%s" data-file))
     (when (not (string-empty-p gptel-proxy))
       (list "--proxy" gptel-proxy
             "--proxy-negotiate"
             "--proxy-user" ":"))
     (cl-loop for (key . val) in headers
              collect (format "-H%s: %s" key val))
     (list url))))

;;TODO: The :transformer argument here is an alternate implementation of
;;`gptel-response-filter-functions'. The two need to be unified.
;;;###autoload
(defun gptel-curl-get-response (info &optional callback)
  "Retrieve response to prompt in INFO.

INFO is a plist with the following keys:
- :prompt (the prompt being sent)
- :buffer (the gptel buffer)
- :position (marker at which to insert the response).

Call CALLBACK with the response and INFO afterwards. If omitted
the response is inserted into the current buffer after point."
  (let* ((token (md5 (format "%s%s%s%s"
                             (random) (emacs-pid) (user-full-name)
                             (recent-keys))))
         (args (gptel-curl--get-args (plist-get info :prompt) token))
         (stream (and gptel-stream (gptel-backend-stream gptel-backend)))
         (process (apply #'start-process "gptel-curl"
                         (generate-new-buffer "*gptel-curl*") "curl" args)))
    (when gptel--debug
      (message "%S" args))
    (with-current-buffer (process-buffer process)
      (set-process-query-on-exit-flag process nil)
      (setf (alist-get process gptel-curl--process-alist)
            (nconc (list :token token
                         ;; FIXME `aref' breaks `cl-struct' abstraction boundary
                         ;; FIXME `cl--generic-method' is an internal `cl-struct'
                         :parser (cl--generic-method-function
                                  (if stream
                                      (cl-find-method
                                       'gptel-curl--parse-stream nil
                                       (list
                                        (aref (buffer-local-value
                                               'gptel-backend (plist-get info :buffer))
                                              0) t))
                                    (cl-find-method
                                     'gptel--parse-response nil
                                     (list
                                      (aref (buffer-local-value
                                             'gptel-backend (plist-get info :buffer))
                                            0) t t))))
                         :callback (or callback
                                       (if stream
                                           #'gptel-curl--stream-insert-response
                                         #'gptel--insert-response))
                         :transformer (when (eq (buffer-local-value
                                                 'major-mode
                                                 (plist-get info :buffer))
                                                'org-mode)
                                        (gptel--stream-convert-markdown->org)))
                   info))
      (if stream
          (progn (set-process-sentinel process #'gptel-curl--stream-cleanup)
                 (set-process-filter process #'gptel-curl--stream-filter))
        (set-process-sentinel process #'gptel-curl--sentinel)))))

(defun gptel-abort (buf)
  "Stop any active gptel process associated with the current buffer."
  (interactive (list (current-buffer)))
  (unless gptel-use-curl
    (user-error "Cannot stop a `url-retrieve' request!"))
  (if-let* ((proc-attrs
            (cl-find-if
             (lambda (proc-list)
               (eq (plist-get (cdr proc-list) :buffer) buf))
             gptel-curl--process-alist))
            (proc (car proc-attrs)))
      (progn
        (setf (alist-get proc gptel-curl--process-alist nil 'remove) nil)
        (set-process-sentinel proc #'ignore)
        (delete-process proc)
        (kill-buffer (process-buffer proc))
        (with-current-buffer buf
          (when gptel-mode (gptel--update-header-line  " Ready" 'success)))
        (message "Stopped gptel request in buffer %S" (buffer-name buf)))
    (message "No gptel request associated with buffer %S" (buffer-name buf))))

;; TODO: Separate user-messaging from this function
(defun gptel-curl--stream-cleanup (process _status)
  "Process sentinel for GPTel curl requests.

PROCESS and _STATUS are process parameters."
  (let ((proc-buf (process-buffer process)))
    (when gptel--debug
      (with-current-buffer proc-buf
        (clone-buffer "*gptel-error*" 'show)))
    (let* ((info (alist-get process gptel-curl--process-alist))
           (gptel-buffer (plist-get info :buffer))
           (backend-name
            (gptel-backend-name
             (buffer-local-value 'gptel-backend gptel-buffer)))
           (tracking-marker (plist-get info :tracking-marker))
           (start-marker (plist-get info :position))
           (http-status (plist-get info :http-status))
           (http-msg (plist-get info :status)))
      (if (equal http-status "200")
          (progn
            ;; Finish handling response
            (with-current-buffer (marker-buffer start-marker)
              (pulse-momentary-highlight-region (+ start-marker 2) tracking-marker)
              (when gptel-mode (save-excursion (goto-char tracking-marker)
                                               (insert "\n\n" (gptel-prompt-string)))))
            (with-current-buffer gptel-buffer
              (when gptel-mode (gptel--update-header-line  " Ready" 'success))))
        ;; Or Capture error message
        (with-current-buffer proc-buf
          (goto-char (point-max))
          (search-backward (plist-get info :token))
          (backward-char)
          (pcase-let* ((`(,_ . ,header-size) (read (current-buffer)))
                       (json-object-type 'plist)
                       (response (progn (goto-char header-size)
                                        (condition-case nil (json-read)
                                          (json-readtable-error 'json-read-error))))
                       (error-data (plist-get response :error)))
            (cond
             (error-data
              (if (stringp error-data)
                  (message "%s error: (%s) %s" backend-name http-msg error-data)
                (when-let ((error-msg (plist-get error-data :message)))
                    (message "%s error: (%s) %s" backend-name http-msg error-msg))
                (when-let ((error-type (plist-get error-data :type)))
                    (setq http-msg (concat "("  http-msg ") " (string-trim error-type))))))
             ((eq response 'json-read-error)
              (message "ChatGPT error (%s): Malformed JSON in response." http-msg))
             (t (message "ChatGPT error (%s): Could not parse HTTP response." http-msg)))))
        (with-current-buffer gptel-buffer
          (when gptel-mode
            (gptel--update-header-line
             (format " Response Error: %s" http-msg) 'error))))
      (with-current-buffer gptel-buffer
        (run-hooks 'gptel-post-response-hook)))
    (setf (alist-get process gptel-curl--process-alist nil 'remove) nil)
    (kill-buffer proc-buf)))

(defun gptel-curl--stream-insert-response (response info)
  "Insert streaming RESPONSE from ChatGPT into the gptel buffer.

INFO is a mutable plist containing information relevant to this buffer.
See `gptel--url-get-response' for details."
  (let ((start-marker (plist-get info :position))
        (tracking-marker (plist-get info :tracking-marker))
        (transformer (plist-get info :transformer)))
    (when response
        (with-current-buffer (marker-buffer start-marker)
          (save-excursion
            (unless tracking-marker
              (gptel--update-header-line " Typing..." 'success)
              (goto-char start-marker)
              (unless (or (bobp) (plist-get info :in-place))
                (insert "\n\n"))
              (setq tracking-marker (set-marker (make-marker) (point)))
              (set-marker-insertion-type tracking-marker t)
              (plist-put info :tracking-marker tracking-marker))
            
            (when transformer
              (setq response (funcall transformer response)))
            
            (add-text-properties
             0 (length response) '(gptel response rear-nonsticky t)
             response)
            (goto-char tracking-marker)
            (insert response))))))

(defun gptel-curl--stream-filter (process output)
  (let* ((proc-info (alist-get process gptel-curl--process-alist)))
    (with-current-buffer (process-buffer process)
      ;; Insert output
      (save-excursion
        (goto-char (process-mark process))
        (insert output)
        (set-marker (process-mark process) (point)))
      
      ;; Find HTTP status
      (unless (plist-get proc-info :http-status)
        (save-excursion
          (goto-char (point-min))
          (when-let* (((not (= (line-end-position) (point-max))))
                      (http-msg (buffer-substring (line-beginning-position)
                                                  (line-end-position)))
                      (http-status
                       (save-match-data
                         (and (string-match "HTTP/[.0-9]+ +\\([0-9]+\\)" http-msg)
                              (match-string 1 http-msg)))))
            (plist-put proc-info :http-status http-status)
            (plist-put proc-info :status (string-trim http-msg))))
        ;; Handle read-only gptel buffer
        (when (with-current-buffer (plist-get proc-info :buffer)
                (or buffer-read-only
                    (get-char-property (plist-get proc-info :position) 'read-only)))
          (message "Buffer is read only, displaying reply in buffer \"*ChatGPT response*\"")
          (display-buffer
           (with-current-buffer (get-buffer-create "*ChatGPT response*")
             (goto-char (point-max))
             (move-marker (plist-get proc-info :position) (point) (current-buffer))
             (current-buffer))
           '((display-buffer-reuse-window
              display-buffer-pop-up-window)
             (reusable-frames . visible))))
        ;; Run pre-response hook
        (when (and (equal (plist-get proc-info :http-status) "200")
                   gptel-pre-response-hook)
          (with-current-buffer (marker-buffer (plist-get proc-info :position))
            (run-hooks 'gptel-pre-response-hook))))
      
      (when-let ((http-msg (plist-get proc-info :status))
                 (http-status (plist-get proc-info :http-status)))
        ;; Find data chunk(s) and run callback
        (when (equal http-status "200")
          (funcall (or (plist-get proc-info :callback)
                       #'gptel-curl--stream-insert-response)
                   (funcall (plist-get proc-info :parser) nil proc-info)
                   proc-info))))))

(cl-defgeneric gptel-curl--parse-stream (backend proc-info)
  "Stream parser for gptel-curl.

Implementations of this function run as part of the process
filter for the active query, and return partial responses from
the LLM.

BACKEND is the LLM backend in use.

PROC-INFO is a plist with process information and other context.
See `gptel-curl--get-response' for its contents.")

(defun gptel-curl--sentinel (process _status)
  "Process sentinel for GPTel curl requests.

PROCESS and _STATUS are process parameters."
  (let ((proc-buf (process-buffer process)))
    (when gptel--debug
      (with-current-buffer proc-buf
        (clone-buffer "*gptel-error*" 'show)))
    (when-let* (((eq (process-status process) 'exit))
                (proc-info (alist-get process gptel-curl--process-alist))
                (proc-callback (plist-get proc-info :callback)))
      (pcase-let ((`(,response ,http-msg ,error)
                   (with-current-buffer proc-buf
                     (gptel-curl--parse-response proc-info))))
        (plist-put proc-info :status http-msg)
        (when error (plist-put proc-info :error error))
        (funcall proc-callback response proc-info)))
    (setf (alist-get process gptel-curl--process-alist nil 'remove) nil)
    (kill-buffer proc-buf)))

(defun gptel-curl--parse-response (proc-info)
  "Parse the buffer BUF with curl's response.

TOKEN is used to disambiguate multiple requests in a single
buffer."
  (let ((token (plist-get proc-info :token))
        (parser (plist-get proc-info :parser)))
    (goto-char (point-max))
    (search-backward token)
    (backward-char)
    (pcase-let* ((`(,_ . ,header-size) (read (current-buffer))))
      (goto-char (point-min))

      (if-let* ((http-msg (string-trim
                           (buffer-substring (line-beginning-position)
                                             (line-end-position))))
                (http-status
                 (save-match-data
                   (and (string-match "HTTP/[.0-9]+ +\\([0-9]+\\)" http-msg)
                        (match-string 1 http-msg))))
                (json-object-type 'plist)
                (response (progn (goto-char header-size)
                                 (condition-case nil
                                     (json-read)
                                   (json-readtable-error 'json-read-error)))))
          (cond
           ((equal http-status "200")
            (list (string-trim
                   (funcall parser nil response proc-info))
                  http-msg))
           ((plist-get response :error)
            (let* ((error-data (plist-get response :error))
                   (error-msg (plist-get error-data :message))
                   (error-type (plist-get error-data :type))
                   (backend-name
                    (gptel-backend-name
                     (buffer-local-value 'gptel-backend (plist-get proc-info :buffer)))))
              (if (stringp error-data)
                  (progn (message "%s error: (%s) %s" backend-name http-msg error-data)
                         (setq error-msg (string-trim error-data)))
                (when (stringp error-msg)
                  (message "%s error: (%s) %s" backend-name http-msg (string-trim error-msg)))
                (when error-type (setq http-msg (concat "("  http-msg ") " (string-trim error-type)))))
              (list nil (concat "(" http-msg ") " (or error-msg "")))))
           ((eq response 'json-read-error)
            (list nil (concat "(" http-msg ") Malformed JSON in response.")
                  "Malformed JSON in response"))
           (t (list nil (concat "(" http-msg ") Could not parse HTTP response.")
                    "Could not parse HTTP response.")))
        (list nil (concat "(" http-msg ") Could not parse HTTP response.")
              "Could not parse HTTP response.")))))

(provide 'gptel-curl)
;;; gptel-curl.el ends here<|MERGE_RESOLUTION|>--- conflicted
+++ resolved
@@ -46,17 +46,13 @@
                 (json-encode (gptel--request-data gptel-backend prompts))
                 'utf-8))
          (headers
-<<<<<<< HEAD
-          `(("Content-Type" . "application/json")
-            ("Authorization" . ,(concat "Bearer " (gptel--api-key)))))
-         (data-file (make-temp-file "gptel-curl-data" nil ".json" data)))
-=======
           (append '(("Content-Type" . "application/json"))
-                  (when-let ((backend-header (gptel-backend-header gptel-backend)))
+                  (when-let ((backend-header
+                              (gptel-backend-header gptel-backend)))
                     (if (functionp backend-header)
                         (funcall backend-header)
-                      backend-header)))))
->>>>>>> 17a58d38
+                      backend-header))))
+         (data-file (make-temp-file "gptel-curl-data" nil ".json" data)))
     (append
      (list "--location" "--silent" "--compressed" "--disable"
            (format "-X%s" "POST")
@@ -71,6 +67,7 @@
      (cl-loop for (key . val) in headers
               collect (format "-H%s: %s" key val))
      (list url))))
+
 
 ;;TODO: The :transformer argument here is an alternate implementation of
 ;;`gptel-response-filter-functions'. The two need to be unified.
