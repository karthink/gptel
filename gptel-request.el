;;; gptel-request.el --- LLM request library for gptel         -*- lexical-binding: t; -*-

;; Copyright (C) 2023-2025  Karthik Chikmagalur

;; Author: Karthik Chikmagalur;; <karthikchikmagalur@gmail.com>
;; Keywords: convenience

;; SPDX-License-Identifier: GPL-3.0-or-later

;; This program is free software; you can redistribute it and/or modify
;; it under the terms of the GNU General Public License as published by
;; the Free Software Foundation, either version 3 of the License, or
;; (at your option) any later version.

;; This program is distributed in the hope that it will be useful,
;; but WITHOUT ANY WARRANTY; without even the implied warranty of
;; MERCHANTABILITY or FITNESS FOR A PARTICULAR PURPOSE.  See the
;; GNU General Public License for more details.

;; You should have received a copy of the GNU General Public License
;; along with this program.  If not, see <https://www.gnu.org/licenses/>.

;;; Commentary:

;; LLM querying library used by gptel.  This file provides the basic data
;; structures (models, backends) and prompt construction functions used by
;; gptel, along with the `gptel-request' API.
;;
;; This is everything required to use `gptel-request' to write custom commands,
;; UIs or packages that use gptel to implement custom workflows.  To use gptel's
;; LLM querying API, you can
;;
;; (require 'gptel-request)
;;
;; and make calls to `gptel-request'.
;;
;; Note that this file does not provide any of the UI components used by gptel
;; (chat buffers, tool use prompts, transient menus), nor does it provide the
;; default response callbacks used by `gptel-request'.  You will need to provide
;; your own callback to `gptel-request' to act on the LLM response, or require
;; the larger `gptel' feature.

;;; Code:

(require 'gptel-openai)
(eval-when-compile
  (require 'subr-x))
(require 'compat nil t)
(require 'cl-lib)
(require 'url)
(require 'text-property-search)
(require 'cl-generic)
(require 'map)
(require 'mailcap)                    ;FIXME Avoid this somehow

(declare-function json-read "json" ())
(defvar json-object-type)

(declare-function gptel--stream-convert-markdown->org "gptel-org")
(declare-function gptel--convert-markdown->org "gptel-org")
(declare-function gptel-org--create-prompt-buffer "gptel-org")
(declare-function gptel-context--wrap "gptel-context")
(declare-function gptel--transform-apply-preset "gptel")
(declare-function gptel--insert-response "gptel")
(declare-function gptel-curl--stream-insert-response "gptel")


;;; User options
(defgroup gptel nil
  "Interact with LLMs from anywhere in Emacs."
  :group 'hypermedia)

(defcustom gptel-proxy ""
  "Path to a proxy to use for gptel interactions.
Passed to curl via --proxy arg, for example \"proxy.yourorg.com:80\"
Leave it empty if you don't use a proxy."
  :type 'string)

(defcustom gptel-api-key #'gptel-api-key-from-auth-source
  "An API key (string) for the default LLM backend.

OpenAI by default.

Can also be a function of no arguments that returns an API
key (more secure) for the active backend."
  :type '(choice
          (string :tag "API key")
          (function :tag "Function that returns the API key")))

(defcustom gptel-stream t
  "Stream responses from the LLM as they are received.

This option is ignored unless
- the LLM backend supports streaming, and
- Curl is in use (see `gptel-use-curl')

When set to nil, Emacs waits for the full response and inserts it
all at once.  This wait is asynchronous.

\='tis a bit silly."
  :type 'boolean)

(defcustom gptel-use-curl (and (executable-find "curl") t)
  "Whether gptel should prefer Curl when available.

Can be set to t, nil, or a string path to the curl executable."
  :type '(choice
          (const :tag "Do not use Curl" nil)
          (const :tag "Use Curl" t)
          (string :tag "Specify path to the Curl executable")))

(defcustom gptel-org-convert-response t
  "Whether gptel should convert Markdown responses to Org markup.

This only affects requests originating from Org mode buffers."
  :type 'boolean)

(defcustom gptel-curl-file-size-threshold
  (if (memq system-type '(windows-nt ms-dos)) #x6ffe 130000)
  "Size threshold for using file input with Curl.

Specifies the size threshold for when to use a temporary file to pass data to
Curl in gptel queries.  If the size of the data to be sent exceeds this
threshold, the data is written to a temporary file and passed to Curl using the
`--data-binary' option with a file reference.  Otherwise, the data is passed
directly as a command-line argument.

The value is an integer representing the number of bytes.

Adjusting this value may be necessary depending on the environment
and the typical size of the data being sent in gptel queries.
A larger value may improve performance by avoiding the overhead of creating
temporary files for small data payloads, while a smaller value may be needed
if the command-line argument size is limited by the operating system.

The default of #x8000 for windows comes from Microsoft documentation
located here:
https://learn.microsoft.com/en-us/windows/win32/api/processthreadsapi/nf-processthreadsapi-createprocessa

It is set to (#x8000 - #x1000 - 2) to account for other (non-data) Curl
command line arguments."
  :type 'natnum)

(define-obsolete-variable-alias 'gptel-prompt-filter-hook
  'gptel-prompt-transform-functions "0.9.9")

(defcustom gptel-prompt-transform-functions
  '(gptel--transform-apply-preset gptel--transform-add-context)
  "Handlers to augment or transform a query before sending it.

This hook is called in a temporary buffer containing the text to
be sent, with the cursor at the end of the prompt.  You can use
it to modify the buffer or buffer-local variables as required.

Since these functions modify the prompt construction buffer, the order
in which they run is significant!  In particular, you may want to add
your function before (the default) or after
`gptel--transform-add-context', which adds gptel's context (other
buffers, files etc) to this buffer.

Example: A typical use case might be to search for occurrences of $(cmd)
and replace it with the output of the shell command cmd, making it easy
to send the output of shell commands to the LLM.

Transform functions can be synchronous or asynchronous.

Synchronous hook functions must accept zero or one argument: the INFO
plist for the current request.

Asynchronous hook functions must accept two arguments: a callback to
call after the transformation is complete, and the INFO plist for the
current request.

Note that while this set of handlers can certainly be set with a global
value to be applied to all queries in all buffers, it meant to be set
locally for a specific buffer, or chat topic, or only the context of a
certain task."
  :type 'hook)

(defcustom gptel-post-request-hook nil
  "Hook run after sending a gptel request.

This runs (possibly) before any response is received."
  :type 'hook)

;; TODO(v1.0): Remove this.
(defvar gptel-response-filter-functions nil)
(make-obsolete-variable
 'gptel-response-filter-functions
 "Response filtering is no longer supported in gptel.  To toggle
markdown to Org conversion, see `gptel-org-convert-response'.  To
filter LLM response text, either use `gptel-request' with a
custom callback, or use `gptel-post-response-functions'."
 "0.9.7")

(defcustom gptel-pre-response-hook nil
  "Hook run before inserting the LLM response into the current buffer.

This hook is called in the buffer where the LLM response will be
inserted.

Note: this hook only runs if the request succeeds."
  :type 'hook)

(define-obsolete-variable-alias
  'gptel-post-response-hook 'gptel-post-response-functions
  "0.6.0"
  "Post-response functions are now called with two arguments: the
start and end buffer positions of the response.")

(defcustom gptel-post-response-functions nil
  "Abnormal hook run after inserting the LLM response into the current buffer.

This hook is called in the buffer to which the LLM response is
sent, and after the full response has been inserted.  Each
function is called with two arguments: the response beginning and
end positions.

Note: this hook runs even if the request fails.  In this case the
response beginning and end positions are both the cursor position
at the time of the request."
  :type 'hook)

;; (defcustom gptel-pre-stream-insert-hook nil
;;   "Hook run before each insertion of the LLM's streaming response.

;; This hook is called in the buffer from which the prompt was sent
;; to the LLM, immediately before text insertion."
;;   :group 'gptel
;;   :type 'hook)

(defcustom gptel-post-stream-hook nil
  "Hook run after each insertion of the LLM's streaming response.

This hook is called in the buffer from which the prompt was sent
to the LLM, and after a text insertion."
  :type 'hook)

;; TODO: Handle `prog-mode' using the `comment-start' variable
(defcustom gptel-prompt-prefix-alist
  '((markdown-mode . "### ")
    (org-mode . "*** ")
    (text-mode . "### "))
  "String used as a prefix to the query being sent to the LLM.

This is meant for the user to distinguish between queries and
responses, and is removed from the query before it is sent.

This is an alist mapping major modes to the prefix strings.  This
is only inserted in dedicated gptel buffers."
  :type '(alist :key-type symbol :value-type string))

(defcustom gptel-response-prefix-alist
  '((markdown-mode . "")
    (org-mode . "")
    (text-mode . ""))
  "String inserted before the response from the LLM.

This is meant for the user to distinguish between queries and
responses.

This is an alist mapping major modes to the reply prefix strings.  This
is only inserted in dedicated gptel buffers before the AI's response."
  :type '(alist :key-type symbol :value-type string))

(defcustom gptel-response-separator "\n\n"
  "String inserted before responses.

Also inserted before and after non-consecutive tool calls."
  :type 'string)

;; Model and interaction parameters
(defcustom gptel-directives
  '((default     . "You are a large language model living in Emacs and a helpful assistant. Respond concisely.")
    (programming . "You are a large language model and a careful programmer. Provide code and only code as output without any additional text, prompt or note.")
    (writing     . "You are a large language model and a writing assistant. Respond concisely.")
    (chat        . "You are a large language model and a conversation partner. Respond concisely."))
  "System prompts or directives for the LLM.

Each entry in this alist maps a symbol naming the directive to
the directive itself.  By default, gptel uses the directive with
the key \\+`default'.

To set the directive for a chat session interactively call
`gptel-send' with a prefix argument, or call `gptel-menu'.

A \"directive\" is typically the system message (also called
system prompt or system instruction) sent at the beginning of
each request to the LLM.  It is used to set general instructions,
expectations and the overall tone.

gptel's idea of the directive is more general.  A directive in
`gptel-directives' can be

- A string, interpreted as the system message.

- A list of strings, whose first (possibly nil) element is
  interpreted as the system message, and the remaining elements
  as (possibly nil) alternating user prompts and LLM responses.
  This can be used to template the initial part of a conversation.

- A function that returns a string or a list of strings,
  interpreted as the above.  This can be used to dynamically
  generate a system message and/or conversation template based on
  the current context.  See the definition of
  `gptel--rewrite-directive-default' for an example."
  :safe #'always
  :type '(alist :key-type symbol :value-type string))

(defcustom gptel-max-tokens nil
  "Max tokens per response.

This is roughly the number of words in the response.  100-300 is a
reasonable range for short answers, 400 or more for longer
responses.

To set the target token count for a chat session interactively
call `gptel-send' with a prefix argument."
  :safe #'always
  :type '(choice (natnum :tag "Specify Token count")
                 (const :tag "Default" nil)))

(defcustom gptel-temperature 1.0
  "\"Temperature\" of the LLM response.

This is a number between 0.0 and 2.0 that controls the randomness
of the response, with 2.0 being the most random.

To set the temperature for a chat session interactively call
`gptel-send' with a prefix argument."
  :safe (lambda (v) (or (null v) (numberp v)))
  :type '(choice (number :tag "Temperature value")
                 (const :tag "Use default" nil)))

(defcustom gptel-cache nil
  "Whether the LLM should cache request content.

Some LLM backends can cache content sent to it by gptel, so that
only the newly included part of the text needs to be processed on
subsequent conversation turns.  This results in faster and
significantly cheaper processing.

NOTE: Manual or client-configurable caching is currently
supported only by the Anthropic API and thus the
`gptel-anthropic' backend.  This variable has no effect on the
behavior of other backends.

This variable controls which parts of the query will be cached,
and can be the symbols t or nil to cache everything or nothing
respectively.  It can also be a list of symbols:

- message: Cache conversation messages
- system: Cache the system message
- tool: Cache tool definitions

Examples:

Setting it to (message system) will cache the system message and
the conversation text.

Setting it to (message system tool) will cache everything and is
the same as t."
  :type '(choice
          (const :tag "Cache everything" t)
          (const :tag "Do not cache" nil)
          (repeat symbol))
  :group 'gptel)

(defvar gptel--known-backends)

(defconst gptel--openai-models
  '((gpt-4o
     :description "Advanced model for complex tasks; cheaper & faster than GPT-Turbo"
     :capabilities (media tool-use json url)
     :mime-types ("image/jpeg" "image/png" "image/gif" "image/webp")
     :context-window 128
     :input-cost 2.50
     :output-cost 10
     :cutoff-date "2023-10")
    (gpt-4o-mini
     :description "Cheap model for fast tasks; cheaper & more capable than GPT-3.5 Turbo"
     :capabilities (media tool-use json url)
     :mime-types ("image/jpeg" "image/png" "image/gif" "image/webp")
     :context-window 128
     :input-cost 0.15
     :output-cost 0.60
     :cutoff-date "2023-10")
    (gpt-4.1
     :description "Flagship model for complex tasks"
     :capabilities (media tool-use json url)
     :mime-types ("image/jpeg" "image/png" "image/gif" "image/webp")
     :context-window 1024
     :input-cost 2.0
     :output-cost 8.0
     :cutoff-date "2024-05")
    (gpt-4.5-preview
     :description "DEPRECATED: Use gpt-4.1 instead"
     :capabilities (media tool-use url)
     :mime-types ("image/jpeg" "image/png" "image/gif" "image/webp")
     :context-window 128
     :input-cost 75
     :output-cost 150
     :cutoff-date "2023-10")
    (gpt-4.1-mini
     :description "Balance between intelligence, speed and cost"
     :capabilities (media tool-use json url)
     :mime-types ("image/jpeg" "image/png" "image/gif" "image/webp")
     :context-window 1024
     :input-cost 0.4
     :output-cost 1.6)
    (gpt-4.1-nano
     :description "Fastest, most cost-effective GPT-4.1 model"
     :capabilities (media tool-use json url)
     :mime-types ("image/jpeg" "image/png" "image/gif" "image/webp")
     :context-window 1024
     :input-cost 0.10
     :output-cost 0.40
     :cutoff-date "2024-05")
    (gpt-4-turbo
     :description "Previous high-intelligence model"
     :capabilities (media tool-use url)
     :mime-types ("image/jpeg" "image/png" "image/gif" "image/webp")
     :context-window 128
     :input-cost 10
     :output-cost 30
     :cutoff-date "2023-11")
    (gpt-4
     :description "GPT-4 snapshot from June 2023 with improved function calling support"
     :mime-types ("image/jpeg" "image/png" "image/gif" "image/webp")
     :capabilities (media url)
     :context-window 8.192
     :input-cost 30
     :output-cost 60
     :cutoff-date "2023-11")
    (gpt-5
     :description "Flagship model for coding, reasoning, and agentic tasks across domains"
     :capabilities (media tool-use json url)
     :mime-types ("image/jpeg" "image/png" "image/gif" "image/webp")
     :context-window 400
     :input-cost 1.25
     :output-cost 10
     :cutoff-date "2024-09")
    (gpt-5-mini
     :description "Faster, more cost-efficient version of GPT-5"
     :capabilities (media tool-use json url)
     :mime-types ("image/jpeg" "image/png" "image/gif" "image/webp")
     :context-window 400
     :input-cost 0.25
     :output-cost 2.0
     :cutoff-date "2024-09")
    (gpt-5-nano
     :description "Fastest, cheapest version of GPT-5"
     :capabilities (media tool-use json url)
     :mime-types ("image/jpeg" "image/png" "image/gif" "image/webp")
     :context-window 400
     :input-cost 0.05
     :output-cost 0.40
     :cutoff-date "2024-09")
    (gpt-5.1
     :description "The best model for coding and agentic tasks"
     :capabilities (media tool-use json url)
     :mime-types ("image/jpeg" "image/png" "image/gif" "image/webp")
     :context-window 400
     :input-cost 1.25
     :output-cost 10
     :cutoff-date "2024-09")
    (o1
     :description "Reasoning model designed to solve hard problems across domains"
     :capabilities (media reasoning)
     :mime-types ("image/jpeg" "image/png" "image/gif" "image/webp")
     :context-window 200
     :input-cost 15
     :output-cost 60
     :cutoff-date "2023-10")
    (o1-mini
     :description "Faster and cheaper reasoning model good at coding, math, and science"
     :context-window 128
     :input-cost 3
     :output-cost 12
     :cutoff-date "2023-10"
     :capabilities (nosystem reasoning))
    (o3
     :description "Well-rounded and powerful model across domains"
     :capabilities (reasoning media tool-use json url)
     :mime-types ("image/jpeg" "image/png" "image/gif" "image/webp")
     :context-window 200
     :input-cost 2
     :output-cost 8
     :cutoff-date "2024-05")
    (o3-mini
     :description "High intelligence at the same cost and latency targets of o1-mini"
     :context-window 200
     :input-cost 1.10
     :output-cost 4.40
     :cutoff-date "2023-10"
     :capabilities (reasoning tool-use json))
    (o4-mini
     :description "Fast, effective reasoning with efficient performance in coding and visual tasks"
     :capabilities (reasoning media tool-use json url)
     :mime-types ("image/jpeg" "image/png" "image/gif" "image/webp")
     :context-window 200
     :input-cost 1.10
     :output-cost 4.40
     :cutoff-date "2024-05")
    (gpt-3.5-turbo
     :description "More expensive & less capable than GPT-4o-mini; use that instead"
     :capabilities (tool-use)
     :context-window 16.358
     :input-cost 0.50
     :output-cost 1.50
     :cutoff-date "2021-09")
    (gpt-3.5-turbo-16k
     :description "More expensive & less capable than GPT-4o-mini; use that instead"
     :capabilities (tool-use)
     :context-window 16.385
     :input-cost 3
     :output-cost 4
     :cutoff-date "2021-09"))
  "List of available OpenAI models and associated properties.
Keys:

- `:description': a brief description of the model.

- `:capabilities': a list of capabilities supported by the model.

- `:mime-types': a list of supported MIME types for media files.

- `:context-window': the context window size, in thousands of tokens.

- `:input-cost': the input cost, in US dollars per million tokens.

- `:output-cost': the output cost, in US dollars per million tokens.

- `:cutoff-date': the knowledge cutoff date.

- `:request-params': a plist of additional request parameters to
  include when using this model.

Information about the OpenAI models was obtained from the following
sources:

- <https://platform.openai.com/docs/pricing>
- <https://platform.openai.com/docs/models>")

(defcustom gptel-model 'gpt-4o-mini
  (concat
   "Model for chat.

The name of the model, as a symbol.  This is the name as expected
by the LLM provider's API.

To set the model for a chat session interactively call
`gptel-send' with a prefix argument.")
  :safe #'always
  :type `(choice
	  (symbol :tag "Specify model name")
	  ,@(mapcar (lambda (model)
		      (list 'const :tag (symbol-name (car model))
			    (car model)))
		    gptel--openai-models)))

(defvar gptel--openai
  (gptel-make-openai
      "ChatGPT"
    :key 'gptel-api-key
    :stream t
    :models gptel--openai-models))

(defcustom gptel-backend gptel--openai
  "LLM backend to use.

This is the default \"backend\", an object of type
`gptel-backend' containing connection, authentication and model
information.

A backend for ChatGPT is pre-defined by gptel.  Backends for
other LLM providers (local or remote) may be constructed using
one of the available backend creation functions:
- `gptel-make-openai'
- `gptel-make-azure'
- `gptel-make-ollama'
- `gptel-make-gpt4all'
- `gptel-make-gemini'
See their documentation for more information and the package
README for examples."
  :safe #'always
  :type `(choice
          (const :tag "ChatGPT" ,gptel--openai)
          (restricted-sexp :match-alternatives (gptel-backend-p 'nil)
			   :tag "Other backend")))

(defvar gptel-expert-commands nil
  "Whether experimental gptel options should be enabled.

This opens up advanced options in `gptel-menu'.")

(defvar gptel--num-messages-to-send nil)
(put 'gptel--num-messages-to-send 'safe-local-variable #'always)

(defcustom gptel-log-level nil
  "Logging level for gptel.

This is one of nil or the symbols info and debug:

nil: Don't log responses
info: Log request and response bodies
debug: Log request/response bodies, headers and all other
       connection settings.

When non-nil, information is logged to `gptel--log-buffer-name',
which see."
  :type '(choice
          (const :tag "No logging" nil)
          (const :tag "Limited" info)
          (const :tag "Full" debug)))

(defcustom gptel-track-response t
  "Distinguish between user messages and LLM responses.

When creating a prompt to send to the LLM, gptel distinguishes
between text entered by the user and past LLM responses.  This
distinction is necessary for back-and-forth conversation with an
LLM.

In regular Emacs buffers you can turn this behavior off by
setting `gptel-track-response' to nil.  All text, including
past LLM responses, is then treated as user input when sending
queries.

This variable has no effect in dedicated chat buffers (buffers
with `gptel-mode' enabled), where user prompts and responses are
always handled separately."
  :type 'boolean)

(defcustom gptel-track-media nil
  "Whether supported media in chat buffers should be sent.

When this is non-nil, gptel will send text, images or other media from
links in chat buffers to the LLM.

Sending images or other binary media from links requires the
active `gptel-model' to support it.  See `gptel-make-openai',
`gptel-make-anthropic', `gptel-make-ollama' or `gptel-make-gemini' for
details on how to specify media support for models.

This option has no effect in non-chat buffers.  To include
media (including images) more generally, use `gptel-add' or
`gptel-add-file'."
  :type 'boolean)

(defcustom gptel-use-context 'system
  "Where in the request to inject gptel's additional context.

gptel always includes the active region or the buffer up to the
cursor in the request to the LLM.  Additionally, you can add
other buffers or their regions to the context with
`gptel-add-context', or from gptel's menu.  This data will be
sent with every request.

This option controls whether and where this additional context is
included in the request.

Currently supported options are:

    nil     - Do not use the context.
    system  - Include the context with the system message.
    user    - Include the context with the user prompt."
  :group 'gptel
  :type '(choice
          (const :tag "Don't include context" nil)
          (const :tag "With system message" system)
          (const :tag "With user prompt" user)))

(defcustom gptel-include-reasoning t
  "How to handle LLM reasoning or \"thinking\" text blocks.

Some LLMs include in their response a \"thinking\" section.  This
text improves the quality of the LLM's final output, but may not
be interesting to you by itself.

Supported options are the symbols

    t       - Include with the response, the default
    nil     - Do not include
    ignore  - Include with the response but ignore on subsequent
              conversation turns

It can also be a string naming a buffer, in which case the
reasoning text will be inserted at the end of that buffer."
  :group 'gptel
  :type '(choice
          (const :tag "Include with response" t)
          (const :tag "Don't include" nil)
          (const :tag "Include but ignore" ignore)
          (string :tag "Include in buffer")))

(define-obsolete-variable-alias 'gptel-context--alist 'gptel-context
  "0.9.9.3")

(defcustom gptel-context nil
  "List of gptel's context sources.

The items in this list (file names or buffers) are included with gptel
queries as additional context.

Each entry can be a file path (string) or a buffer (object, not buffer
name):

 \\='(\"~/path/to/file1\"
   \"./file2\"
   #<buffer *scratch*>
   ...)

The above covers the most common cases.  You can also specify context
sources in a more targeted way, with entries of the form

  (<buffer> . spec)
  (\"/path/to/file\" . spec)

where spec is a plist declaring specific parts of the buffer/file to
include instead of the entire text.

For buffers, you can specify regions to include using buffer spans and
line number ranges as conses, and overlays as a list:

  (<buffer> :bounds ((start1 . end1) (start2 . end2) ...)
            :lines  ((from1 . to1) (from2 . end2) ...)
            :overlays (ov1 ov2 ...))

For files, spec can include buffer spans and line number ranges, as well as
the MIME type of the file:

  (\"/path/to/file\" :bounds ((start1 . end1) (start2 . end2) ...)
                   :lines  ((from1 . to1) (from2 . end2) ...)
                   :mime \"image/png\")

gptel tries to guess file MIME types, but is not always successful, so
it is recommended to provide it with non-text files.

Usage of context commands (such as `gptel-add' and `gptel-add-file')
will modify this variable.  You can also set this variable
buffer-locally, or let-bind it around calls to gptel queries, or via
gptel presets with the :context key."
  :type '(repeat string))

(defcustom gptel-markdown-validate-link #'always
  "Validate links to be sent as context with gptel queries.

When `gptel-track-media' is enabled, this option determines if a
supported link will be followed and its source included with gptel
queries from Markdown buffers.  Currently only links to files are
supported (along with web URLs if the model supports them).

It should be a function that accepts a Markdown link and return non-nil
if the link should be followed.  See `markdown-link-at-pos' for the
structure of a Markdown link object.

By default, all links are considered valid.

Set this to `gptel--link-standalone-p' to only follow links placed on a
line by themselves, separated from surrounding text."
  :type '(choice
          (const :tag "All links" always)
          (const :tag "Standalone links" gptel--link-standalone-p)
          (function :tag "Function"))
  :group 'gptel)

(defvar gptel--request-alist nil
  "Alist of active gptel requests.
Each entry has the form (PROCESS . (FSM ABORT-CLOSURE))
If the ABORT-CLOSURE is called, it must abort the PROCESS.")

(defvar gptel--request-params nil
  "Extra parameters sent with each gptel request.

These parameters are combined with model-specific and backend-specific
:request-params before sending a request, which see.  Warning: values
incompatible with the active backend can break gptel.  Do not use this
variable unless you know what you're doing!")

(defconst gptel--ersatz-json-tool "response_json"
  "Name of ersatz tool used to force JSON output.

Some APIs, like Anthropic, use a tool to produce structured JSON output.")

(defcustom gptel-curl-extra-args nil
  "Extra arguments to pass to Curl when sending queries.

This should be a list of strings, each one a Curl command line
argument.  Note that these should not conflict with the options
in `gptel-curl--common-args', which gptel requires for correct
functioning.

If you want to specify extra arguments only when using a specific
gptel backend, use the `:curl-args' slot of the backend instead.
See `gptel-backend'."
  :group 'gptel
  :type '(repeat string))

(defconst gptel-curl--common-args
  (if (memq system-type '(windows-nt ms-dos))
      '("--disable" "--location" "--silent" "-XPOST"
        "-y7200" "-Y1" "-D-")
    '("--disable" "--location" "--silent" "--compressed"
      "-XPOST" "-y7200" "-Y1" "-D-"))
  "Arguments always passed to Curl for gptel queries.")

(defvar gptel--link-type-cache nil
  "Cache of checks for binary files.

Each alist entry maps an absolute file path to a cons cell of the
form (t . binaryp), where binaryp is non-nil if the file is
binary-encoded.")

;; The following is derived from:
;;
;; (concat "\\(?:" markdown-regex-link-inline "\\|" markdown-regex-angle-uri "\\)")
;;
;; Since we want this known at compile time, when markdown-mode is not
;; guaranteed to be available, we have to hardcode it.
(defconst gptel-markdown--link-regex
  "\\(?:\\(?1:!\\)?\\(?2:\\[\\)\\(?3:\\^?\\(?:\\\\\\]\\|[^]]\\)*\\|\\)\\(?4:\\]\\)\\(?5:(\\)\\s-*\\(?6:[^)]*?\\)\\(?:\\s-+\\(?7:\"[^\"]*\"\\)\\)?\\s-*\\(?8:)\\)\\|\\(<\\)\\([a-z][a-z0-9.+-]\\{1,31\\}:[^]	\n
<>,;()]+\\)\\(>\\)\\)"
  "Link regex for `gptel-mode' in Markdown mode.")


;;; Utility functions

(defun gptel-api-key-from-auth-source (&optional host user)
  "Lookup api key in the auth source.
By default, the LLM host for the active backend is used as HOST,
and \"apikey\" as USER."
  (if-let* ((secret
             (plist-get
              (car (auth-source-search
                    :host (or host (gptel-backend-host gptel-backend))
                    :user (or user "apikey")
                    :require '(:secret)))
              :secret)))
      (if (functionp secret)
          (encode-coding-string (funcall secret) 'utf-8)
        secret)
    (user-error "No `gptel-api-key' found in the auth source")))

;; FIXME Should we utf-8 encode the api-key here?
(defun gptel--get-api-key (&optional key)
  "Get api key from KEY, or from `gptel-api-key'."
  (when-let* ((key-sym (or key (gptel-backend-key gptel-backend))))
    (cl-typecase key-sym
      (function (string-trim-right (funcall key-sym) "[\n\r]+"))
      (string (string-trim-right key-sym "[\n\r]+"))
      (symbol (if-let* ((val (symbol-value key-sym)))
                  (gptel--get-api-key val)
                (error "`gptel-api-key' is not valid")))
      (t (error "`gptel-api-key' is not valid")))))

(defsubst gptel--to-number (val)
  "Ensure VAL is a number."
  (cond
   ((numberp val) val)
   ((stringp val) (string-to-number val))
   ((error "%S cannot be converted to a number" val))))

(defsubst gptel--to-string (s)
  "Convert S to a string, if possible."
  (cl-typecase s
    (symbol (symbol-name s))
    (string s)
    (otherwise (prin1-to-string s))))

(defsubst gptel--intern (s)
  "Intern S, if possible."
  (cl-etypecase s
    (symbol s)
    (string (intern s))))

(defun gptel--merge-plists (&rest plists)
  "Merge PLISTS, altering the first one.

Later plists in the sequence take precedence over earlier ones."
  (let (;; (rtn (copy-sequence (pop plists)))
        (rtn (pop plists))
        p v ls)
    (while plists
      (setq ls (pop plists))
      (while ls
        (setq p (pop ls) v (pop ls))
        (setq rtn (plist-put rtn p v))))
    rtn))

(defun gptel--file-binary-p (path)
  "Check if file at PATH is readable and binary."
  (condition-case nil
      (with-temp-buffer
        (insert-file-contents path nil 1 512 'replace)
        (memq buffer-file-coding-system
              '(no-conversion no-conversion-multibyte)))
    (file-missing (message "File \"%s\" is not readable." path)
                  nil)))

(defun gptel--insert-file-string (path)
  "Insert at point the contents of the file at PATH as context."
  (insert (format "In file `%s`:" (abbreviate-file-name path))
          "\n\n```\n")
  (let ((pm (point-marker)))
    (set-marker-insertion-type pm t)
    (insert-file-contents path)
    (goto-char pm))
  (insert "\n```\n"))

(defun gptel--strip-mode-suffix (mode-sym)
  "Remove the -mode suffix from MODE-SYM.

MODE-SYM is typically a major-mode symbol."
  (or (alist-get mode-sym gptel--mode-description-alist)
      (let ((mode-name (thread-last
                         (symbol-name mode-sym)
                         (string-remove-suffix "-mode")
                         (string-remove-suffix "-ts"))))
        ;; NOTE: The advertised calling convention of provided-mode-derived-p
        ;; has changed in Emacs 30, this needs to be updated eventually
        (if (provided-mode-derived-p
             mode-sym 'prog-mode 'text-mode 'tex-mode)
            mode-name ""))))

(defvar url-http-end-of-headers)
(defvar url-http-response-status)
(cl-defun gptel--url-retrieve (url &key method data headers)
  "Retrieve URL synchronously with METHOD, DATA and HEADERS."
  (declare (indent 1))
  (let ((url-request-method (if (eq method'post) "POST" "GET"))
        (url-request-data (encode-coding-string (gptel--json-encode data) 'utf-8))
        (url-mime-accept-string "application/json")
        (url-request-extra-headers
         `(("content-type" . "application/json")
           ,@headers)))
    (with-current-buffer (url-retrieve-synchronously url 'silent)
      (goto-char url-http-end-of-headers)
      (gptel--json-read))))

(defsubst gptel-prompt-prefix-string ()
  "Prefix before user prompts in `gptel-mode'."
  (declare (side-effect-free t))
  (or (alist-get major-mode gptel-prompt-prefix-alist) ""))

(defsubst gptel-response-prefix-string ()
  "Prefix before LLM responses in `gptel-mode'."
  (declare (side-effect-free t))
  (or (alist-get major-mode gptel-response-prefix-alist) ""))

(defmacro gptel--at-word-end (&rest body)
  "Execute BODY at end of the current word or punctuation."
  `(save-excursion
     (skip-syntax-forward "w.")
     ,(macroexp-progn body)))

(defmacro gptel--temp-buffer (buf)
  "Generate a temp buffer BUF.

Compatibility macro for Emacs 27.1."
  (if (< emacs-major-version 28)
      `(generate-new-buffer ,buf)
    `(generate-new-buffer ,buf t)))

;; This is defined in gptel, but we define it here as well as it's required by
;; `gptel--with-buffer-copy'.
(defvar gptel-mode nil)

(defmacro gptel--with-buffer-copy (buf start end &rest body)
  "Copy gptel's local variables from BUF to a temp buffer and run BODY.

If positions START and END are provided, insert that part of BUF first."
  (declare (indent 3))
  `(gptel--with-buffer-copy-internal ,buf ,start ,end (lambda () ,@body)))

(defun gptel--with-buffer-copy-internal (buf start end body-thunk)
  "Prepare a temp buffer for a gptel request.

For BUF, START, END and BODY-THUNK see `gptel--with-buffer-copy'."
  (let ((temp-buffer (gptel--temp-buffer " *gptel-prompt*")))
    (with-current-buffer temp-buffer
      (dolist (sym '( gptel-backend gptel--system-message gptel-model
                      gptel-mode gptel-track-response gptel-track-media
                      gptel-use-tools gptel-tools gptel-use-curl gptel--schema
                      gptel-use-context gptel-context gptel--num-messages-to-send
                      gptel-stream gptel-include-reasoning gptel--request-params
                      gptel-temperature gptel-max-tokens gptel-cache))
        (set (make-local-variable sym) (buffer-local-value sym buf)))
      (when (and start end) (insert-buffer-substring buf start end))
      (setq major-mode (buffer-local-value 'major-mode buf))
      (funcall body-thunk))))

(defsubst gptel--trim-prefixes (s)
  "Remove prompt/response prefixes from string S.

Return nil if string collapses to empty string."
  (let* ((trimmed (string-trim-left
                   s (format "[\t\r\n ]*\\(?:%s\\)?[\t\r\n ]*"
                             (regexp-quote
                              (gptel-prompt-prefix-string)))))
         (trimmed (string-trim-right
                   trimmed (format "[\t\r\n ]*\\(?:%s\\)?[\t\r\n ]*"
                                   (regexp-quote
                                    (gptel-response-prefix-string))))))
    (unless (string-empty-p trimmed)
      trimmed)))

(defun gptel--link-standalone-p (link)
  "Return non-nil if Markdown LINK is isolated.

This means the extent from the link beginning to end is the only
non-whitespace content on its line."
  (let ((beg (car link)) (end (cadr link)))
    (save-excursion
      (and (= beg (progn (goto-char beg) (beginning-of-line)
                         (skip-chars-forward "\t ")
                         (point)))
           (= end (progn (goto-char end) (end-of-line)
                         (skip-chars-backward "\t ")
                         (point)))))))

(defsubst gptel--curl-path ()
  "Curl executable to use."
  (if (stringp gptel-use-curl) gptel-use-curl "curl"))

(defun gptel--transform-add-context (callback fsm)
  (if (and gptel-use-context gptel-context)
      (gptel-context--wrap callback (plist-get (gptel-fsm-info fsm) :data))
    (funcall callback)))

;;;; Model interface
;; NOTE: This interface would be simpler to implement as a defstruct.  But then
;; users cannot set `gptel-model' to a symbol/string directly, or we'd need
;; another map from these symbols to the actual model structs.

(defsubst gptel--model-name (model)
  "Get name of gptel MODEL."
  (gptel--to-string model))

(defsubst gptel--model-capabilities (model)
  "Get MODEL capabilities."
  (get model :capabilities))

(defsubst gptel--model-mimes (model)
  "Get supported mime-types for MODEL."
  (get model :mime-types))

(defsubst gptel--model-capable-p (cap &optional model)
  "Return non-nil if MODEL supports capability CAP."
  (memq cap (gptel--model-capabilities
             (or model gptel-model))))

;; TODO Handle model mime specifications like "image/*"
(defsubst gptel--model-mime-capable-p (mime &optional model)
  "Return non nil if MODEL can understand MIME type."
  (car-safe (member mime (gptel--model-mimes
                          (or model gptel-model)))))

(defsubst gptel--model-request-params (model)
  "Get model-specific request parameters for MODEL."
  (get model :request-params))

;;;; File handling
(defun gptel--base64-encode (file)
  "Encode FILE as a base64 string.

FILE is assumed to exist and be a regular file."
  (with-temp-buffer
    (insert-file-contents-literally file)
    (base64-encode-region (point-min) (point-max)
                          :no-line-break)
    (buffer-string)))

;;;; Directive handling

(defvar gptel--system-message
  (or (alist-get 'default gptel-directives)
      "You are a large language model living in Emacs and a helpful assistant. Respond concisely.")
  "The system message used by gptel.")
(put 'gptel--system-message 'safe-local-variable #'always)

(defun gptel--describe-directive (directive width &optional replacement)
  "Find description for DIRECTIVE, truncated  to WIDTH.

DIRECTIVE is a gptel directive, and can be a string, a function
or a list of strings.  See `gptel-directives'.

The result is a string intended for display.  Newlines are
replaced with REPLACEMENT."
  (cl-typecase directive
    (string
     (string-replace
      "\n" (or replacement " ")
      (substring directive 0 (min width (length directive)))))
    (function
     (concat
      "λ: "
      (string-replace
       "\n" (or replacement " ")
       (truncate-string-to-width
        (or (and-let* ((doc (documentation directive)))
              (substring doc nil (string-match-p "\n" doc)))
            "[Dynamically generated; no preview available]")
        width nil nil t))))
    (list (and-let* ((from-template (car directive)))
            (gptel--describe-directive
             from-template width)))
    (t "")))

(defun gptel--parse-directive (directive &optional raw)
  "Parse DIRECTIVE into a backend-appropriate form.

DIRECTIVE is a gptel directive: it can be a string, a list or a
function that returns either, see `gptel-directives'.

Return a cons cell consisting of the system message (a string)
and a template consisting of alternating user/LLM
records (a list of strings or nil).

If RAW is non-nil, the user/LLM records are not processed and are
returned as a list of strings."
  (and directive
       (cl-etypecase directive
         (string   (list directive))
         (function (gptel--parse-directive (funcall directive) raw))
         (cons     (if raw directive
                     (cons (car directive)
                           ;; FIXME(augment) do this elsewhere
                           (gptel--parse-list
                            gptel-backend (cdr directive))))))))


;;; Logging

(defconst gptel--log-buffer-name "*gptel-log*"
  "Log buffer for gptel.")

(declare-function json-pretty-print "json")

(defun gptel--log (data &optional type no-json)
  "Log DATA to `gptel--log-buffer-name'.

TYPE is a label for data being logged.  DATA is assumed to be
Valid JSON unless NO-JSON is t."
  (with-current-buffer (get-buffer-create gptel--log-buffer-name)
    (let ((p (goto-char (point-max))))
      (unless (bobp) (insert "\n"))
      (insert (format "{\"gptel\": \"%s\", " (or type "none"))
              (format-time-string "\"timestamp\": \"%Y-%m-%d %H:%M:%S\"}\n")
              data)
      (unless no-json (ignore-errors (json-pretty-print p (point)))))))


;;; Structured output
(defvar gptel--schema nil
  "Response output schema for backends that support it.")

(cl-defgeneric gptel--parse-schema (_backend _schema)
  "Parse JSON schema in a backend-appropriate way.")

(defun gptel--dispatch-schema-type (schema)
  "Convert SCHEMA to a valid elisp representation.

SCHEMA can be specified in several ways:
- As a plist readable by `gptel--json-encode'
  Ex: (:type object :properties (:key1 (:type number :description \"...\")
                                 :key2 (:type string)))

- As a serialized JSON string, which will be passed as-is.

- In shorthand form #1, a single-line comma-separated string with object
  keys and (optionally) types:
  Ex: \"key1, key2 number\"
  Ex: \"key1 string, key2 int\"
  The default type is string, and types can be shortened (integer -> int) as
  long as they match a JSON schema type uniquely.

- In shorthand form #2, a multi-line string with keys, (optionally) types and
  (optionally) descriptions
  Ex: \"key1: description 1 here
       key2 integer: description 2 here\"

- Shorthand forms can be placed inside [ and ] to specify an array of
  objects:
  Ex: \"[key1, key2 number]\"
  Ex: \"[key1: description 1 here
        key2 int: description 2 here]\""
  (when (stringp schema)  ;Two possibilities: serialized JSON, or shorthand form
    (let (wrap-in-array)  ;Flag to wrap the object type in an array
      (with-temp-buffer   ;Parser for (possibly) shorthand forms
        (insert schema)
        (goto-char (point-min)) (skip-chars-forward " \n\r\t")
        (if (= (char-after) ?{)
            (setq schema (gptel--json-read)) ;Assume serialized JSON schema, we're done
          (when (= (char-after) ?\[)    ;Shorthand: assume array top-level type
            (save-excursion
              (goto-char (point-max)) (skip-chars-backward " \n\r\t") (delete-char -1))
            (delete-char 1)             ;Delete array markers [ and ]
            (setq wrap-in-array t))
          (let ( props types descriptions ;Nested object and array types are disallowed in shorthand
                 (all-types '("number" "string" "integer" "boolean" "null")))
            (if (= (point-max) (line-end-position)) ; Single or multi-line?
                ;; Single line format (type optional): "key1 type, key2, ..."
                (while (re-search-forward ",?\\([^ ,]+\\) *\\([^ ,]*\\]?\\)" nil t)
                  (push (match-string 1) props)
                  (push (if (string-empty-p (match-string 2))
                            "string" (car (all-completions (match-string 2) all-types)))
                        types)
                  (push nil descriptions))
              ;; Multi-line format (type, description optional):
              ;; "key1 type: description1 \n key2: description2..."
              (while (re-search-forward "\\([^ :]+\\) *\\([^ :]*\\):?"
                                        (line-end-position) t)
                (push (match-string 1) props)
                (push (if (string-empty-p (match-string 2))
                          "string" (car (all-completions (match-string 2) all-types)))
                      types)
                (skip-chars-forward " \t")
                (push (if (eolp) nil (buffer-substring-no-properties
                                      (point) (line-end-position)))
                      descriptions)
                (forward-line 1)))
            (let ((object
                   (list :type "object"
                         :properties
                         (cl-mapcan
                          (lambda (prop type desc)
                            `(,(intern (concat ":" prop))
                              (:type ,type ,@(when desc
                                               (list :description (string-trim desc))))))
                          (nreverse props) (nreverse types) (nreverse descriptions)))))
              (setq schema
                    (if wrap-in-array (list :type "array" :items object) object))))))))
  ;; The OpenAI and Anthropic APIs don't allow arrays at the root of the schema.
  ;; Work around this by wrapping it in an object with the field "items".
  ;; TODO(schema): Find some way to strip this extra layer from the response.
  (if (member (plist-get schema :type) '("array" array))
      (list :type "object"
            :properties (list :items schema)
            :required ["items"]
            :additionalProperties :json-false)
    schema))

(defun gptel--preprocess-schema (spec)
  "Set additionalProperties for objects in SPEC destructively.

Convert symbol :types to strings."
  ;; NOTE: Do not use `sequencep' here, as that covers strings too and breaks
  ;; things.
  (when (or (listp spec) (vectorp spec))
    (cond
     ((vectorp spec)
      (cl-loop for element across spec
               for idx upfrom 0
               do (aset spec idx (gptel--preprocess-schema element))))
     ((keywordp (car spec))
      (let ((tail spec))
        (while tail
          (when (eq (car tail) :type)
            (when (symbolp (cadr tail)) ;Convert symbol :type to string
              (setcar (cdr tail) (symbol-name (cadr tail))))
            (when (equal (cadr tail) "object") ;Add additional object fields
              (plist-put tail :additionalProperties :json-false)
              (let ((vprops (vconcat
                             (cl-loop
                              for prop in (plist-get tail :properties) by #'cddr
                              collect (substring (symbol-name prop) 1)))))
                (plist-put tail :required vprops)
                (plist-put tail :propertyOrdering vprops))))
          (when (or (listp (cadr tail)) (vectorp (cadr tail)))
            (gptel--preprocess-schema (cadr tail)))
          (setq tail (cddr tail)))))
     ((listp spec) (dolist (element spec)
                     (when (listp element)
                       (gptel--preprocess-schema element))))))
  spec)


;;; Tool use

(defcustom gptel-use-tools t
  "Whether gptel should use tools.

Tools are capabilities provided by you to the LLM as functions an
LLM can choose to call.  gptel runs the function call on your
machine.

If set to t, any tools selected in variable `gptel-tools' will be made
available to the LLM.  This is the default.  It has no effect if no
tools are selected.

If set to force, gptel will try to force the LLM to call one or
more of the provided tools.  Support for this feature depends on
the backend/API, and gptel will fall back to the default behavior
when forcing tool use is unsupported.

If nil, tool use is turned off."
  :type '(choice
          (const :tag "Enable" t)
          (const :tag "Force tool use" force)
          (const :tag "Turn Off" nil)))

(defcustom gptel-confirm-tool-calls 'auto
  "Whether tool calls should wait for the user to run them.

If set to t or nil, tool calls always or never seek confirmation
from the user before running.

If set to the symbol auto (the default), a tool call will seek
confirmation only when the corresponding tool spec has a non-nil
:confirm slot.  See `gptel-make-tool'."
  :type '(choice
          (const :tag "Tool decides" auto)
          (const :tag "Always" t)
          (const :tag "Never" nil)))

(defcustom gptel-include-tool-results 'auto
  "Whether tool call results should be included in the buffer.

If set to t or nil, results of tool calls are always or never
included in the LLM response, respectively.

If set to the symbol auto (the default), a tool call result is
included only when the corresponding tool spec has a non-nil
:include slot.  See `gptel-make-tool'."
  :type '(choice
          (const :tag "Tool decides" auto)
          (const :tag "Always" t)
          (const :tag "Never" nil)))

(defcustom gptel-tools nil
  "A list of tools to include with gptel requests.

Each tool should be a `gptel-tool' struct, which see.  To specify
a tool, use `gptel-make-tool', which see."
  :group 'gptel
  :type '(repeat gptel-tool))

(cl-defstruct (gptel-tool (:constructor nil)
                          (:constructor gptel--make-tool-internal
                                        (&key function name description args
                                              async category confirm include
                                              &allow-other-keys))
                          (:copier gptel--copy-tool))
  "Struct to specify tools for LLMs to run.

A tool is a function specification sent to the LLM along with
a (plain language) task.  If the LLM decides to use the tool to
accomplish the task, gptel will run the tool and (optionally)
feed the LLM the results.  You can add tools via
`gptel-make-tool', which see."
  (function nil :type function :documentation "Function that runs the tool")
  (name nil :type string :documentation "Tool name, snake_case recommended")
  (description nil :type string :documentation "What the tool does, intended for the LLM")
  (args nil :type list :documentation "List of plists specifying function arguments")
  (async nil :type boolean :documentation "Whether the function runs asynchronously")
  (category nil :type string :documentation "Use to group tools by purpose")
  (confirm nil :type boolean :documentation "Seek confirmation before running tool?")
  (include nil :type boolean :documentation "Include tool results in buffer?"))

(defun gptel--preprocess-tool-args (spec)
  "Convert symbol :type values in tool SPEC to strings destructively."
  ;; NOTE: Do not use `sequencep' here, as that covers strings too and breaks
  ;; things.
  (when (or (listp spec) (vectorp spec))
    (cond
     ((vectorp spec)
      (cl-loop for element across spec
               for idx upfrom 0
               do (aset spec idx (gptel--preprocess-tool-args element))))
     ((keywordp (car spec))
      (let ((tail spec))
        (while tail
          (when (and (eq (car tail) :type) (symbolp (cadr tail)))
            (setcar (cdr tail) (symbol-name (cadr tail))))
          ;; TODO: Handle :enum ("provided" "as" "list") here, convert to
          ;; :enum ["provided" "as" "array"]
          (when (or (listp (cadr tail)) (vectorp (cadr tail)))
            (gptel--preprocess-tool-args (cadr tail)))
          (setq tail (cddr tail)))))
     ((listp spec) (dolist (element spec)
                     (when (listp element)
                       (gptel--preprocess-tool-args element))))))
  spec)

(defun gptel--make-tool (&rest spec)
  "Construct a gptel-tool according to SPEC."
  (gptel--preprocess-tool-args (plist-get spec :args))
  (apply #'gptel--make-tool-internal spec))

(defvar gptel--known-tools nil
  "Alist of gptel tools arranged by category.

A \"tool\" is a function spec (definition and description)
provided by gptel to an LLM.  See `gptel-tool'.  Each tool is
assigned a category when it is created, with a category of
\"misc\" if none is specified.

This is a two-level alist mapping categories and tool names to
the tool itself.  It is used as a global register of available
tools and in gptel's UI, see variable `gptel-tools'.

In this example structure, cat-tool and the rest are cl-structs
of type `gptel-tool':

   CATEGORY         TOOL NAME          TOOL
 ((\"filesystem\" . ((\"read_file\"      . cat-tool)
                   (\"list_directory\" . ls-tool)))
  (\"emacs\"      . ((\"read_buffer\"    . buffer-substring-tool)
                   (\"send_message\"   . message-tool))))

This variable is for internal use only, to define a tool use
`gptel-make-tool'.")

(defun gptel-get-tool (path)
  "Find tool in gptel's tool registry at PATH.

PATH can be specified
- as a string representing the tool name, like \"search_db\",
- or as a list representing a category and tool name,
  like \\='(\"emacs\" \"read_buffer\").
In both cases, the first matching gptel-tool is returned.

- as a string representing a category, like \"filesystem\".
In this case a list of all gptel-tools with this category is
returned."
  (or (cl-etypecase path
        (cons (let ((tc (map-nested-elt gptel--known-tools path)))
                (if (consp tc) (map-values tc) tc)))
        (string (if-let* ((category (assoc path gptel--known-tools)))
                    (map-values (cdr category))
                  (cl-loop for (_ . tools) in gptel--known-tools
                           if (assoc path tools)
                           return (cdr it)))))
      (error "No tool matches for %S" path)))

(defun gptel-make-tool (&rest slots)
  "Make a gptel tool for LLM use.

The following keyword arguments are available, of which the first
four SLOTS are required.

NAME: The name of the tool, recommended to be in Javascript style snake_case.

FUNCTION: The function itself (lambda or symbol) that runs the tool.

DESCRIPTION: A verbose description of what the tool does, how to
call it and what it returns.

ARGS: A list of plists specifying the arguments, or nil for a function that
takes no arguments.  Each plist in ARGS requires the following keys:
- argument :name and :description, as strings.
- argument :type, as a symbol.  Allowed types are those understood by the JSON
  schema: string, number, integer, boolean, array, object or null

The following plist keys are conditional/optional:
- :optional, boolean indicating if argument is optional
- :enum for enumerated types, whose value is a vector of strings representing
  allowed values.  Note that :type is still required for enums.
- :items, if the :type is array.  Its value must be a plist including at least
  the item's :type.
- :properties, if the type is object.  Its value must be a plist that can be
  serialized into a JSON object specification by `json-serialize'.

ASYNC: boolean indicating if the elisp function is asynchronous.
If ASYNC is t, the function should take a callback as its first
argument, along with the arguments specified in ARGS, and run the
callback with the tool call result when it's ready.  The callback
itself is an implementation detail and must not be included in
ARGS.

The following keys are optional

CATEGORY: A string indicating a category for the tool.  This is
used only for grouping in gptel's UI.  Defaults to \"misc\".

CONFIRM: Whether the tool call should wait for the user to run it.  If
true, the user will be prompted with the proposed tool call, which can
be examined, accepted, deferred or canceled.  It can also be a function
that receives the same arguments as FUNCTION and returns true if the
user should be prompted.

INCLUDE: Whether the tool results should be included as part of
the LLM output.  This is useful for logging and as context for
subsequent requests in the same buffer.  This is primarily useful
in chat buffers.

Here is an example definition:

  (gptel-make-tool
   :function (lambda (location unit)
                (url-retrieve-synchronously \"api.weather.com/...\"
                                            location unit))
   :name \"get_weather\"
   :description \"Get the current weather in a given location\"
   :args (list \\='(:name \"location\"
                 :type string
                 :description \"The city and state, e.g. San Francisco, CA\")
               \\='(:name \"unit\"
                 :type string
                 :enum [\"celsius\" \"farenheit\"]
                 :description
                 \"The unit of temperature, either \\='celsius\\=' or \\='fahrenheit\\='\"
                 :optional t)))

If the tool is asynchronous, the function is modified to take a
callback as its first argument, which it runs with the result:

   (lambda (callback location unit)
     (url-retrieve \"api.weather.com/...\"
                   (lambda (_)
                     (let ((result (parse-this-buffer)))
                       (funcall callback result)))))"
  (let* ((tool (apply #'gptel--make-tool slots))
         (category (or (gptel-tool-category tool) "misc")))
    (setf (alist-get
           (gptel-tool-name tool)
           (alist-get category gptel--known-tools nil nil #'equal)
           nil nil #'equal)
          tool)))

(cl-defgeneric gptel--parse-tools (_backend tools)
  "Parse TOOLS and return a list of prompts.

TOOLS is a list of `gptel-tool' structs, which see.

_BACKEND is the LLM backend in use.  This is the default
implementation, used by OpenAI-compatible APIs and Ollama."
  (vconcat
   (mapcar
    (lambda (tool)
      (list
       :type "function"
       :function
       (append
        (list
         :name (gptel-tool-name tool)
         :description (gptel-tool-description tool))
        (if (gptel-tool-args tool)
            (list
             :parameters
             (list :type "object"
                   ;; gptel's tool args spec is close to the JSON schema, except
                   ;; that we use (:name "argname" ...)
                   ;; instead of  (:argname (...)), and
                   ;; (:optional t) for each arg instead of (:required [...])
                   ;; for all args at once.  Handle this difference by
                   ;; modifying a copy of the gptel tool arg spec.
                   :properties
                   (cl-loop
                    for arg in (gptel-tool-args tool)
                    for argspec = (copy-sequence arg)
                    for name = (plist-get arg :name) ;handled differently
                    for newname = (or (and (keywordp name) name)
                                      (make-symbol (concat ":" name)))
                    do                ;ARGSPEC is ARG without unrecognized keys
                    (cl-remf argspec :name)
                    (cl-remf argspec :optional)
                    if (equal (plist-get arg :type) "object")
                    do (unless (plist-member argspec :required)
                         (plist-put argspec :required []))
                    (plist-put argspec :additionalProperties :json-false)
                    append (list newname argspec))
                   :required
                   (vconcat
                    (delq nil (mapcar
                               (lambda (arg) (and (not (plist-get arg :optional))
                                             (plist-get arg :name)))
                               (gptel-tool-args tool))))
                   :additionalProperties :json-false))
          (list :parameters (list :type "object" :properties nil))))))
    (ensure-list tools))))

(cl-defgeneric gptel--parse-tool-results (backend results)
  "Return a BACKEND appropriate prompt containing tool call RESULTS.

This will be injected into the messages list in the prompt to
send to the LLM.")

;; FIXME(fsm) unify this with `gptel--inject-media', which is a mess
(cl-defgeneric gptel--inject-prompt
    (_backend data new-prompt &optional _position)
  "Append NEW-PROMPT to existing prompts in query DATA.

NEW-PROMPT can be a single message or a list of messages.

Not implemented: if POSITION is
- a non-negative number, insert it at that position in PROMPTS.
- a negative number, insert it there counting from the end.

This generic implementation handles the Anthropic,
OpenAI-compatible and Ollama message formats."
  ;; ;TODO(fsm): implement _POSITION
  (when (keywordp (car-safe new-prompt)) ;Is new-prompt one or many?
    (setq new-prompt (list new-prompt)))
  (let ((prompts (plist-get data :messages)))
    (plist-put data :messages (vconcat prompts new-prompt))))


;;; State machine for driving requests
(defvar gptel-request--transitions
  `((INIT . ((t                       . WAIT)))
    (WAIT . ((t                       . TYPE)))
    (TYPE . ((,#'gptel--error-p       . ERRS)
             (,#'gptel--tool-use-p    . TOOL)
             (t                       . DONE)))
    (TOOL . ((,#'gptel--error-p       . ERRS)
             (,#'gptel--tool-result-p . WAIT)
             (t                       . DONE))))
  "Alist specifying gptel's default state transition table for requests.

Each entry is a list whose car is a request state (any symbol)
and whose cdr is an alist listing possible next states.  Each key
is either a predicate function or t.  When `gptel--fsm-next' is
called, the predicates are called in the order they appear here
to find the next state.  Each predicate is called with the state
machine's INFO, see `gptel-fsm'.  A predicate of t is
considered a success and acts as a default.")

(defvar gptel-request--handlers
  `((WAIT ,#'gptel--handle-wait)
    (TOOL ,#'gptel--handle-tool-use))
  "Alist specifying handlers for gptel's default state transitions.

Each entry is a list whose car is a request state (a symbol) and
whose cdr is a list of handler functions called when
transitioning to that state.  The handlers are called in the
sequence that they appear in the list, and each function receives
the state machine as its only argument.  Information about the
request state can be retrieved via the machine's INFO slot, see
`gptel-fsm'.

Handlers are responsible for doing state-related tasks (like
logging errors or inserting responses) and transitioning to the
next state by calling `gptel--fsm-transition'.

Handlers can be asynchronous, in which case the transition call
should typically be placed in its callback.")

(cl-defstruct (gptel-fsm (:constructor gptel-make-fsm)
                         (:copier gptel-copy-fsm))
  "State machine for gptel requests.

STATE: The current state of the machine, can be any symbol.

TABLE: Alist mapping states to possible next states
along with predicates to determine the next state.  See
`gptel-request--transitions' for an example.

HANDLERS: Alist mapping states to state handler functions.
Handlers are called when entering each state.  See
`gptel-request--handlers' for an example

INFO: The state machine's current context.  This is a plist
holding all the information required for the ongoing request, and
can be used to tweak and resume a paused request.  This should be
called \"context\", but context means too many things already in
gptel's code!

Each gptel request is passed an instance of this
state machine and driven by it."
  (state 'INIT)
  (table gptel-request--transitions)
  (handlers gptel-request--handlers) info)

(defun gptel--fsm-transition (machine &optional new-state)
  "Move MACHINE to its next state.

MACHINE is an instance of `gptel-fsm'.

The next state is NEW-STATE if given.  Otherwise it is determined
automatically from MACHINE's transition table."
  (unless new-state (setq new-state (gptel--fsm-next machine)))
  (push (gptel-fsm-state machine)
        (plist-get (gptel-fsm-info machine) :history))
  (setf (gptel-fsm-state machine) new-state)
  (when-let* ((handlers (alist-get new-state (gptel-fsm-handlers machine))))
    (mapc (lambda (h) (funcall h machine)) handlers)))

(defun gptel--fsm-next (machine)
  "Determine MACHINE's next state according to its transition table.

MACHINE is an instance of `gptel-fsm'"
  (let* ((current (gptel-fsm-state machine))
         (transitions (alist-get current (gptel-fsm-table machine))))
    (cl-loop
     with info = (gptel-fsm-info machine)
     for (pred . next) in transitions
     when (or (eq pred t) (funcall pred info))
     return next)))

;;;; State machine handlers
;; The next few functions are default state handlers for gptel's state machine,
;; see `gptel-request--handlers'.

(defun gptel--handle-wait (fsm)
  "Fire the request contained in state machine FSM's info."
  ;; Reset some flags in info.  This is necessary when reusing fsm's context for
  ;; a second network request: gptel tests for the presence of these flags to
  ;; handle state transitions.  (NOTE: Don't add :token to this.)
  (let ((info (gptel-fsm-info fsm)))
    (dolist (key '(:tool-success :tool-use :error :http-status :reasoning))
      (when (plist-get info key)
        (plist-put info key nil))))
  (funcall
   (if gptel-use-curl
       #'gptel-curl-get-response
     #'gptel--url-get-response)
   fsm)
  (run-hooks 'gptel-post-request-hook))

(defun gptel--handle-tool-use (fsm)
  "Run tool calls captured in FSM, and advance the state machine with the results."
  (when-let* ((info (gptel-fsm-info fsm))
              (backend (plist-get info :backend))
              ;; This function might run many times, so only act on the remaining tool calls.
              (tool-use (cl-remove-if (lambda (tc) (plist-get tc :result))
                                      (plist-get info :tool-use)))
              (ntools (length tool-use))
              (tool-idx 0))
    (with-current-buffer (plist-get info :buffer)
      (let ((result-alist) (pending-calls))
        (mapc                           ; Construct function calls
         (lambda (tool-call)
           (letrec ((args (plist-get tool-call :args))
                    (name (plist-get tool-call :name))
                    (arg-values nil)
                    (tool-spec
                     (cl-find-if
                      (lambda (ts) (equal (gptel-tool-name ts) name))
                      (plist-get info :tools)))
                    (process-tool-result
                     (lambda (result)
                       (plist-put info :tool-success t)
                       (let ((result (gptel--to-string result)))
                         (plist-put tool-call :result result)
                         (push (list tool-spec args result) result-alist))
                       (cl-incf tool-idx)
                       (when (>= tool-idx ntools) ; All tools have run
                         (gptel--inject-prompt
                          backend (plist-get info :data)
                          (gptel--parse-tool-results
                           backend (plist-get info :tool-use)))
                         (funcall (plist-get info :callback)
                                  (cons 'tool-result result-alist) info)
                         (gptel--fsm-transition fsm)))))
             (if (null tool-spec)
                 (if (equal name gptel--ersatz-json-tool) ;Could be a JSON response
                     ;; Handle structured JSON output supplied as tool call
                     (funcall (plist-get info :callback)
                              (gptel--json-encode (plist-get tool-call :args))
                              info)
                   (message "Unknown tool called by model: %s" name))
               (setq arg-values
                     (mapcar
                      (lambda (arg)
                        (let ((key (intern (concat ":" (plist-get arg :name)))))
                          (plist-get args key)))
                      (gptel-tool-args tool-spec)))
               ;; Check if tool requires confirmation
               (if (and gptel-confirm-tool-calls
                        (or (eq gptel-confirm-tool-calls t) ;always confirm, or
                            (and-let* ((confirm (gptel-tool-confirm tool-spec)))
                              (or (not (functionp confirm)) (apply confirm arg-values)))))
                   (push (list tool-spec arg-values process-tool-result)
                         pending-calls)
                 ;; If not, run the tool
                 (if (gptel-tool-async tool-spec)
                     (apply (gptel-tool-function tool-spec)
                            process-tool-result arg-values)
                   (let ((result
                          (condition-case errdata
                              (apply (gptel-tool-function tool-spec) arg-values)
                            (error (mapconcat #'gptel--to-string errdata " ")))))
                     (funcall process-tool-result result)))))))
         tool-use)
        (when pending-calls
          (plist-put info :tool-pending t)
          (funcall (plist-get info :callback)
                   (cons 'tool-call pending-calls) info))))))

;;;; State machine predicates
;; Predicates used to find the next state to transition to, see
;; `gptel-request--transitions'.

(defun gptel--error-p (info) (plist-get info :error))

(defun gptel--tool-use-p (info) (plist-get info :tool-use))

(defun gptel--tool-result-p (info) (plist-get info :tool-success))


;;; Send gptel requests
(cl-defun gptel-request
    (&optional prompt &key callback
               (buffer (current-buffer))
               position context dry-run
               (stream nil) (in-place nil)
               (system gptel--system-message)
               schema transforms (fsm (gptel-make-fsm))
               sync)
  "Request a response from the `gptel-backend' for PROMPT.

The request is asynchronous by default, this function returns immediately.

If PROMPT is
- a string, it is used to create a full prompt suitable for
  sending to the LLM.
- A list of strings, it is interpreted as a conversation, i.e. a
  series of alternating user prompts and LLM responses.
  (\"user msg 1\" \"llm msg 1\" \"user msg 2\" \"llm msg 2\" ...)
- nil but region is active, the region contents are used.
- nil, the current buffer's contents up to (point) are used.
  Previous responses from the LLM are identified as responses.

Keyword arguments:

CALLBACK, if supplied, is a function of two arguments, called
with the RESPONSE (usually a string) and INFO (a plist):

 (funcall CALLBACK RESPONSE INFO)

RESPONSE is

- A string if the request was successful
- nil if there was no response or an error.

These are the only two cases you typically need to consider,
unless you need to clean up after aborted requests, use LLM
tools, handle \"reasoning\" content specially or stream
responses (see STREAM).  In these cases, RESPONSE can be

- The symbol `abort' if the request is aborted, see `gptel-abort'.

- A cons cell of the form

  (tool-call . ((TOOL ARGS CB) ...))

  where TOOL is a gptel-tool struct, ARGS is a plist of
  arguments, and CB is a function for handling the results.  You
  can call CB with the result of calling the tool to continue the
  request.

- A cons cell of the form

  (tool-result . ((TOOL ARGS RESULT) ...))

  where TOOL is a gptel-tool struct, ARGS is a plist of
  arguments, and RESULT was returned from calling the tool
  function.

- A cons cell of the form

  (reasoning . text)

  where text is the contents of the reasoning block.  (Also see
  STREAM if you are using streaming.)

See `gptel--insert-response' for an example callback handling all
cases.

The INFO plist has (at least) the following keys:
:data         - The request data included with the query
:position     - marker at the point the request was sent, unless
                POSITION is specified.
:buffer       - The buffer current when the request was sent,
                unless BUFFER is specified.
:status       - Short string describing the result of the request,
                including possible HTTP errors.

Example of a callback that messages the user with the response
and info:

 (lambda (response info)
  (if (stringp response)
      (let ((posn (marker-position (plist-get info :position)))
            (buf  (buffer-name (plist-get info :buffer))))
        (message \"Response for request from %S at %d: %s\"
                 buf posn response))
    (message \"gptel-request failed with message: %s\"
             (plist-get info :status))))

Or, for just the response:

 (lambda (response _)
  ;; Do something with response
  (message (rot13-string response)))

If CALLBACK is omitted, the response is inserted at the point the
request was sent.

STREAM is a boolean that determines if the response should be
streamed, as in `gptel-stream'.  If the model or the backend does
not support streaming, this will be ignored.

When streaming responses

- CALLBACK will be called repeatedly with each RESPONSE text
  chunk (a string) as it is received.
- When the HTTP request ends successfully, CALLBACK will be
  called with a RESPONSE argument of t to indicate success.
- Similarly, CALLBACK will be called with
  (reasoning . text-chunk) for each reasoning chunk, and
  (reasoning . t) to indicate the end of the reasoning block.

BUFFER and POSITION are the buffer and position (integer or
marker) at which the response is inserted.  If a CALLBACK is
specified, no response is inserted and these arguments are
ignored, but they are still available in the INFO plist passed
to CALLBACK for you to use.

BUFFER defaults to the current buffer, and POSITION to the value
of (point) or (region-end), depending on whether the region is
active.

CONTEXT is any additional data needed for the callback to run. It
is included in the INFO argument to the callback.
Note: This is intended for storing Emacs state to be used by
CALLBACK, and unrelated to the context supplied to the LLM.

SYSTEM is the system message or extended chat directive sent to
the LLM.  This can be a string, a list of strings or a function
that returns either; see `gptel-directives' for more
information. If SYSTEM is omitted, the value of
`gptel--system-message' for the current buffer is used.

The following keywords are mainly for internal use:

IN-PLACE is a boolean used by the default callback when inserting
the response to determine if delimiters are needed between the
prompt and the response.

If DRY-RUN is non-nil, do not send the request.  Construct and
return a state machine object that can be introspected and
resumed.

TRANSFORMS is a list of functions used to transform the prompt or query
parameters dynamically.  Each function is called in a temporary buffer
containing the prompt to be sent, and can conditionally modify this
buffer.  This can include changing the (buffer-local) values of the
model, backend or system prompt, or augmenting the prompt with
additional information (such as from a RAG engine).

- Synchronous transformers are called with zero or one argument, the
  state machine for the request.

- Asynchronous transformers are called with two arguments, a callback
  and the state machine.  It should run the callback after finishing its
  transformation.

See `gptel-prompt-transform-functions' for more.

If provided, SCHEMA forces the LLM to generate JSON output.  Its value
is a JSON schema, which can be provided as
- an elisp object, a nested plist structure.
- A JSON schema serialized to a string
- A shorthand object/array description, see `gptel--dispatch-schema-type'.
See the manual or the wiki for examples.

Note: SCHEMA is presently experimental and subject to change, and not
all providers support structured output.

FSM is the state machine driving the request.  This can be used
to define a custom request control flow, see `gptel-fsm' for
details.  You can safely ignore this -- FSM is an unstable
feature and subject to change.

SYNC, if non-nil, makes the request synchronous (blocking).  The
function will block until the response is received or 30 seconds
have elapsed.  When SYNC is non-nil:
- The function returns the response string directly instead of
  the state machine object.
- Returns nil if there was an error or timeout.
- Streaming is disabled (STREAM is ignored).
- Tool use is disabled since tool calls require user interaction.
- CALLBACK is ignored; a predefined callback captures the response.

Note:

1. This function is not fully self-contained.  Consider
let-binding the parameters `gptel-backend', `gptel-model',
`gptel-use-tools' and `gptel-use-context' around calls to it as
required.

2. The return value of this function is a state machine that may
be used to rerun or continue the request at a later time.  When
SYNC is non-nil, the response string is returned instead."
  (declare (indent 1))
  ;; TODO Remove this check in version 1.0
  (gptel--sanitize-model)
  ;; Sync mode variables - these capture response/error when :sync t
  (let* ((sync-response nil)
         (sync-error nil)
         (sync-start-time (when sync (float-time)))
         ;; For sync mode, override callback to capture response
         (callback (if sync
                       (lambda (resp info)
                         (cond
                          ;; Capture string response
                          ((stringp resp)
                           (setq sync-response resp))
                          ;; Handle abort signal
                          ((eq resp 'abort)
                           (setq sync-error "Request aborted."))
                          ;; Handle errors
                          ((and (null resp) (plist-get info :error))
                           (let ((err (plist-get info :error)))
                             (setq sync-error
                                   (cond
                                    ((stringp err) err)
                                    ((plist-get err :message)
                                     (plist-get err :message))
                                    (t (or (plist-get info :status)
                                           "Unknown error"))))))))
                     callback))
         ;; For sync mode, disable streaming
         (stream (if sync nil stream))
         (start-marker
          (cond
           ((null position)
            (if (use-region-p)
                (set-marker (make-marker) (region-end))
              (gptel--at-word-end (point-marker))))
           ((markerp position) position)
           ((integerp position)
            (set-marker (make-marker) position buffer))))
         (gptel--schema schema)
         (prompt-buffer
          (cond                       ;prompt from buffer or explicitly supplied
           ((null prompt)
            (gptel--create-prompt-buffer (point)))
           ((stringp prompt)
            (gptel--with-buffer-copy buffer nil nil
              (insert prompt)
              (current-buffer)))
           ((consp prompt)
            ;; (gptel--parse-list gptel-backend prompt)
            (gptel--with-buffer-copy buffer nil nil
              ;; TEMP Decide on the annoated prompt-list format
              (gptel--parse-list-and-insert prompt)
              (current-buffer)))))
         (system-list (gptel--parse-directive system 'raw)) ;eval function-valued system prompts
         (info (list :data prompt-buffer
                     :buffer buffer
                     :position start-marker)))
    (when transforms (plist-put info :transforms transforms))
    (with-current-buffer prompt-buffer
<<<<<<< HEAD
      (setq gptel--system-message system)
      ;; For sync mode, disable tool use (requires user interaction)
      (when sync
        (setq-local gptel-use-tools nil)
        (setq-local gptel-tools nil)))
=======
      (setq gptel--system-message       ;guaranteed to be buffer-local
            ;; Retain single-part system messages as strings to avoid surprises
            ;; when applying presets
            (if (cdr system-list) system-list (car system-list))))
>>>>>>> 73144b73
    (when stream (plist-put info :stream stream))
    ;; This context should not be confused with the context aggregation context!
    (when callback (plist-put info :callback callback))
    (when context (plist-put info :context context))
    (when in-place (plist-put info :in-place in-place))
    ;; Add info to state machine context
    (when dry-run (plist-put info :dry-run dry-run))
    (setf (gptel-fsm-info fsm) info)

    ;; TEMP: Augment in separate let block for now.  Are we overcapturing?
    ;; FIXME(augment): Call augmentors with INFO, not FSM
    (let ((info (gptel-fsm-info fsm)))
      (with-current-buffer (plist-get info :data)
        (setq-local gptel-prompt-transform-functions (plist-get info :transforms))
        ;; Preset has highest priority because it can change prompt-transform-functions
        (when (memq 'gptel--transform-apply-preset gptel-prompt-transform-functions)
          (gptel--transform-apply-preset fsm)
          (setq gptel-prompt-transform-functions ;avoid mutation, copy transforms
                (remq 'gptel--transform-apply-preset gptel-prompt-transform-functions)))
        (let ((augment-total              ;act like a hook, count total
               (if (memq t gptel-prompt-transform-functions)
                   (length
                    (setq gptel-prompt-transform-functions
                          (nconc (remq t gptel-prompt-transform-functions)
                                 (default-value 'gptel-prompt-transform-functions))))
                 (length gptel-prompt-transform-functions)))
              (augment-idx 0))
          (if (null gptel-prompt-transform-functions)
              (gptel--realize-query fsm)
            ;; FIXME(request-lib): Cannot use gptel--update-status from this file
            ;; (with-current-buffer (plist-get info :buffer) ;Apply prompt transformations
            ;;   (gptel--update-status " Augmenting..." 'mode-line-emphasis))

            ;; FIXME(augment): This needs to be converted into a linear callback
            ;; chain to avoid race conditions with multiple async augmentors.
            (run-hook-wrapped
             'gptel-prompt-transform-functions
             (lambda (func fsm-arg)
               (with-current-buffer (plist-get info :data)
                 (goto-char (point-max))
                 (if (= (car (func-arity func)) 2) ;async augmentor
                     (funcall func (lambda ()
                                     (cl-incf augment-idx)
                                     (when (>= augment-idx augment-total) ;All augmentors have run
                                       (gptel--realize-query fsm-arg)))
                              fsm-arg)
                   (if (= (car (func-arity func)) 0)
                       (funcall func)
                     (funcall func fsm-arg)) ;sync augmentor
                   (cl-incf augment-idx)
                   (when (>= augment-idx augment-total) ;All augmentors have run
                     (gptel--realize-query fsm-arg))))
               nil)           ;always return nil so run-hook-wrapped doesn't abort
             fsm)))))

    ;; Handle sync mode: block until FSM reaches terminal state
    (if sync
        (progn
          ;; Block until FSM reaches terminal state (DONE, ERRS, ABRT) or timeout
          (while (not (memq (gptel-fsm-state fsm) '(DONE ERRS ABRT)))
            ;; Check timeout first for precise timing (30 second timeout)
            (when (> (- (float-time) sync-start-time) 30)
              (gptel-abort (plist-get (gptel-fsm-info fsm) :buffer))
              (setq sync-error "Request timed out after 30 seconds")
              (cl-return-from gptel-request nil))
            ;; Process pending I/O with reasonable wait time
            (accept-process-output nil 0.1))
          (when sync-error
            (message "gptel-request: %s" sync-error))
          sync-response)
      fsm)))

(defun gptel--realize-query (fsm)
  "Realize the query payload for FSM from its prompt buffer.

Initiate the request when done."
  (let ((info (gptel-fsm-info fsm)))
    (with-current-buffer (plist-get info :data)
      (let* ((directive (gptel--parse-directive gptel--system-message 'raw))
             ;; DIRECTIVE contains both the system message and the template prompts
             (gptel--system-message
              (unless (gptel--model-capable-p 'nosystem) (car directive)))
             ;; TODO(tool) Limit tool use to capable models after documenting :capabilities
             ;; (gptel-use-tools (and (gptel--model-capable-p 'tool-use) gptel-use-tools))
             (stream (and (plist-get info :stream) gptel-use-curl gptel-stream
                          ;; Check model-specific request-params for streaming preference
                          (let* ((model-params (gptel--model-request-params gptel-model))
                                 (stream-spec (plist-get model-params :stream)))
                            ;; If not present, there is no model-specific preference
                            (or (not (memq :stream model-params))
                                ;; If present, it must not be :json-false or nil
                                (and stream-spec (not (eq stream-spec :json-false)))))
                          ;; Check backend-specific streaming settings
                          (gptel-backend-stream gptel-backend)))
             (gptel-stream stream)
             (full-prompt))
        (when (cdr directive)       ; prompt constructed from directive/template
          (save-excursion (goto-char (point-min))
                          (gptel--parse-list-and-insert (cdr directive))))
        (goto-char (point-max))
        (setq full-prompt (gptel--parse-buffer ;prompt from buffer or explicitly supplied
                           gptel-backend (and gptel--num-messages-to-send
                                              (* 2 gptel--num-messages-to-send))))
        ;; Inject media chunks into the first user prompt if required.  Media
        ;; chunks are always included with the first user message,
        ;; irrespective of the preference in `gptel-use-context'.  This is
        ;; because media cannot be included (in general) with system messages.
        ;; TODO(augment): Find a way to do this in the prompt-buffer?
        (when (and gptel-context gptel-use-context (gptel--model-capable-p 'media))
          (gptel--inject-media gptel-backend full-prompt))
        (unless stream (cl-remf info :stream))
        (plist-put info :backend gptel-backend)
        (plist-put info :model gptel-model)
        (when gptel-include-reasoning   ;Required for next-request-only scope
          (plist-put info :include-reasoning gptel-include-reasoning))
        (when (and gptel-use-tools gptel-tools)
          (plist-put info :tools gptel-tools))
        (plist-put info :data
                   (gptel--request-data gptel-backend full-prompt)))
      (kill-buffer (current-buffer)))
    ;; INIT -> WAIT
    (unless (plist-get info :dry-run) (gptel--fsm-transition fsm))
    fsm))

(defun gptel-abort (buf)
  "Stop any active gptel process associated with buffer BUF.

BUF defaults to the current buffer."
  (interactive (list (current-buffer)))
  (when-let* ((proc-attrs
               (cl-find-if
                (lambda (entry)
                  ;; each entry has the form (PROC . (FSM ABORT-FN))
                  (eq (thread-first (cadr entry) ; FSM
                                    (gptel-fsm-info)
                                    (plist-get :buffer))
                      buf))
                gptel--request-alist))
              (proc (car proc-attrs))
              (fsm (cadr proc-attrs))
              (info (gptel-fsm-info fsm))
              (abort-fn (cddr proc-attrs)))
    ;; Run :callback with abort signal
    (with-demoted-errors "Callback error: %S"
      (and-let* ((cb (plist-get info :callback))
                 ((functionp cb)))
        (funcall cb 'abort info)))
    (funcall abort-fn)
    (setf (alist-get proc gptel--request-alist nil 'remove) nil)
    (gptel--fsm-transition fsm 'ABRT)
    (message "Stopped gptel request in buffer %S" (buffer-name buf))))


;;; Prompt creation
(defun gptel--create-prompt-buffer (&optional prompt-end)
  "Return a buffer with the conversation prompt to be sent.

If the region is active limit the prompt text to the region contents.
Otherwise the prompt text is constructed from the contents of the
current buffer up to point, or PROMPT-END if provided."
  (save-excursion
    (save-restriction
      (let ((buf (current-buffer)))
        (cond
         ((derived-mode-p 'org-mode)
          (require 'gptel-org)
          ;; Also handles regions in Org mode
          (gptel-org--create-prompt-buffer prompt-end))
         ((use-region-p)
          (let ((rb (region-beginning)) (re (region-end)))
            (gptel--with-buffer-copy buf rb re
              (current-buffer))))
         (t (unless prompt-end (setq prompt-end (point)))
            (gptel--with-buffer-copy buf (point-min) prompt-end
              (current-buffer))))))))

(defun gptel--create-prompt (&optional prompt-end)
  "Return a full conversation prompt from the contents of this buffer.

If `gptel--num-messages-to-send' is set, limit to that many
recent exchanges.

If PROMPT-END (a marker) is provided, end the prompt contents
there.  This defaults to (point)."
  (with-current-buffer (gptel--create-prompt-buffer prompt-end)
    (unwind-protect
        (gptel--parse-buffer
         gptel-backend (and gptel--num-messages-to-send
                            (* 2 gptel--num-messages-to-send)))
      (kill-buffer (current-buffer)))))

(make-obsolete 'gptel--create-prompt 'gptel--create-prompt-buffer
               "0.9.9")

(cl-defgeneric gptel--parse-buffer (backend max-entries)
  "Parse current buffer backwards from point and return a list of prompts.

BACKEND is the LLM backend in use.

MAX-ENTRIES is the number of queries/responses to include for
contexbt.")

(defun gptel--parse-list-and-insert (prompts)
  "Insert PROMPTS, a list of messages into the current buffer.

Propertize the insertions in a format gptel can parse into a
conversation.

PROMPTS is typically the input to `gptel-request', either a list of strings
representing a conversation with alternate prompt/response turns, or a list of
lists with explicit roles (prompt/response/tool).  See the documentation of
`gptel-request' for the latter."
  (if (stringp (car prompts))           ; Simple format, list of strings
      (cl-loop for text in prompts
               for response = nil then (not response)
               when text
               if response
               do (insert gptel-response-separator
                          (propertize text 'gptel 'response)
                          gptel-response-separator)
               else do (insert text))
    (dolist (entry prompts)             ; Advanced format, list of lists
      (pcase entry
        (`(prompt . ,msg) (insert (or (car-safe msg) msg)))
        (`(response . ,msg)
         (insert gptel-response-separator
                 (propertize (or (car-safe msg) msg) 'gptel 'response)))
        (`(tool . ,call)
         (insert gptel-response-separator
                 (propertize
                  (concat
                   "(:name " (plist-get call :name) " :args "
                   (prin1-to-string (plist-get call :args)) ")\n\n"
                   (plist-get call :result))
                  'gptel `(tool . ,(plist-get call :id)))))))))

(cl-defgeneric gptel--parse-list (backend prompt-list)
  "Parse PROMPT-LIST and return a list of prompts for BACKEND.

PROMPT-LIST is interpreted as a conversation, i.e. an alternating
series of user prompts and LLM responses.  The returned structure
is suitable for including in the request payload.

BACKEND is the LLM backend in use.")

(cl-defgeneric gptel--parse-media-links (mode beg end)
  "Find media links between BEG and END.

MODE is the major-mode of the buffer.

Returns a plist where each entry is of the form
  (:text \"some text\")
or
  (:media \"media uri or file path\")."
  (ignore mode)                         ;byte-compiler
  (list `(:text ,(buffer-substring-no-properties
                  beg end))))

(declare-function markdown-link-at-pos "markdown-mode")
(declare-function mailcap-file-name-to-mime-type "mailcap")

(defsubst gptel-markdown--validate-link (link)
  "Validate a Markdown LINK as sendable under the current gptel settings.

Return a form (validp link-type path . REST), where REST is a list
explaining why sending the link is not supported by gptel.  Only the
first nil value in REST is guaranteed to be correct."
  (let ((mime))
    (if-let* ((path (nth 3 link))
              (prefix (or (string-search "://" path) 0))
              (link-type (if (= prefix 0) "file" (substring path 0 prefix)))
              (path (if (and (equal link-type "file") (> prefix 0))
                        (substring path (+ prefix 3)) path))
              (resource-type
               (or (and (equal link-type "file") 'file)
                   (and (gptel--model-capable-p 'url)
                        (member link-type '("http" "https" "ftp")) 'url)))
              (user-check (funcall gptel-markdown-validate-link link))
              (readablep (or (member link-type '("http" "https" "ftp"))
                             (file-remote-p path)
                             (file-readable-p path)))
              (mime-valid
               (if (or (eq resource-type 'url)
                       (cdr (with-memoization
                                (alist-get (expand-file-name path)
                                           gptel--link-type-cache
                                           nil nil #'string=)
                              (cons t (gptel--file-binary-p path)))))
                   (gptel--model-mime-capable-p
                    (setq mime (mailcap-file-name-to-mime-type path)))
                 t)))
        (list t link-type path resource-type user-check readablep mime-valid mime)
      (list nil link-type path resource-type user-check readablep mime-valid mime))))

(cl-defmethod gptel--parse-media-links ((_mode (eql 'markdown-mode)) beg end)
  "Parse text and actionable links between BEG and END.

Return a list of the form
 ((:text \"some text\")
  (:media \"/path/to/media.png\" :mime \"image/png\")
  (:text \"More text\"))
for inclusion into the user prompt for the gptel request."
  (let ((parts) (from-pt))
    (save-excursion
      (setq from-pt (goto-char beg))
      (while (re-search-forward gptel-markdown--link-regex end t)
        (let* ((link-at-pt (markdown-link-at-pos (point)))
               (link-status (gptel-markdown--validate-link link-at-pt)))
          (cl-destructuring-bind
              (valid type path resource-type user-check readablep mime-valid mime)
              link-status
            (cond
             ((and valid (member type '("http" "https" "ftp")))
              ;; Collect text up to this image, and collect this image url
              (let ((text (buffer-substring-no-properties from-pt (car link-at-pt))))
                (unless (string-blank-p text) (push (list :text text) parts))
                (push (list :url path :mime mime) parts)
                (setq from-pt (cadr link-at-pt))))
             (valid   ; Collect text up to this link, and collect this link data
              (let ((text (buffer-substring-no-properties from-pt (car link-at-pt))))
                (unless (string-blank-p text) (push (list :text text) parts))
                (push (if mime (list :media path :mime mime) (list :textfile path)) parts)
                (setq from-pt (cadr link-at-pt))))
             ((not resource-type)
              (message "Link source not followed for unsupported link type \"%s\"." type))
             ((not user-check)
              (message
               (if (eq gptel-markdown-validate-link 'gptel--link-standalone-p)
                   "Ignoring non-standalone link \"%s\"."
                 "Link %s failed to validate, see `gptel-markdown-validate-link'.")
               path))
             ((not readablep) (message "Ignoring inaccessible file \"%s\"." path))
             ((and (not mime-valid) (eq resource-type 'file))
              (message "Ignoring unsupported binary file \"%s\"." path)))))))
    (unless (= from-pt end)
      (push (list :text (buffer-substring-no-properties from-pt end)) parts))
    (nreverse parts)))

(cl-defgeneric gptel--inject-media (backend _prompts)
  "Wrap the last prompt in PROMPTS with gptel's context.

PROMPTS is a structure as returned by `gptel--parse-buffer'.
Typically this is a list of plists.

BACKEND is the gptel backend in use."
  (display-warning
   '(gptel context)
   (format "Context support not implemented for backend %s, ignoring context"
           (gptel-backend-name backend))))

(cl-defgeneric gptel--request-data (backend prompts)
  "Generate a plist of all data for an LLM query.

BACKEND is the LLM backend in use.

PROMPTS is the plist of previous user queries and LLM responses.")

(cl-defun gptel--sanitize-model (&key (backend gptel-backend)
                                      (model gptel-model)
                                      (shoosh t))
  "Check if MODEL is available in BACKEND, adjust accordingly.

If SHOOSH is true, don't issue a warning."
  (let ((available (gptel-backend-models backend)))
    (when (stringp model)
      (unless shoosh
        (display-warning
         'gptel
         (format "`gptel-model' expects a symbol, found string \"%s\"
   Resetting `gptel-model' to %s"
                 model model)))
      (setq gptel-model (gptel--intern model)
            model gptel-model))
    (unless (member model available)
      (let ((fallback (car available)))
        (unless shoosh
          (display-warning
           'gptel
           (format (concat "Preferred `gptel-model' \"%s\" not"
                           "supported in \"%s\", using \"%s\" instead")
                   model (gptel-backend-name backend) fallback)))
        (setq-local gptel-model fallback)))))


;;; url-retrieve response handling
(defun gptel--url-get-response (fsm)
  "Fetch response to prompt in state FSM from the LLM.

FSM is the state machine driving this request.  Its INFO slot
contains the data required for setting up the request.  INFO is a
plist with the following keys, among others:
- :data     (the data being sent)
- :buffer   (the gptel buffer)
- :position (marker at which to insert the response).
- :callback (optional, the request callback)

Call CALLBACK with the response and INFO afterwards.  If omitted
the response is inserted into the current buffer after point."
  (let* ((inhibit-message t)
         (message-log-max nil)
         (url-request-method "POST")
         (info (gptel-fsm-info fsm))
         ;; We have to let-bind the following two since their dynamic
         ;; values are used for key lookup and url resolution
         (gptel-backend (plist-get info :backend))
         (gptel-model (plist-get info :model))
         (url-request-extra-headers
          (append '(("Content-Type" . "application/json"))
                  (when-let* ((header (gptel-backend-header gptel-backend)))
                    (if (functionp header)
                        (funcall header) header))))
         (callback (or (plist-get info :callback) ;if not the first run
                       #'gptel--insert-response)) ;default callback
         ;; NOTE: We don't need the decode-coding-string dance here since we
         ;; don't pass it to the OS environment and Curl.
         (url-request-data
          (gptel--json-encode (plist-get info :data))))
    (when (with-current-buffer (plist-get info :buffer)
            (and (derived-mode-p 'org-mode)
                 gptel-org-convert-response))
      (plist-put info :transformer #'gptel--convert-markdown->org))
    (plist-put info :callback callback)
    (when gptel-log-level               ;logging
      (when (eq gptel-log-level 'debug)
        (gptel--log (gptel--json-encode
                     (mapcar (lambda (pair) (cons (intern (car pair)) (cdr pair)))
                             url-request-extra-headers))
                    "request headers"))
      (gptel--log url-request-data "request body"))
    (let ((proc-buf
           (url-retrieve (let ((backend-url (gptel-backend-url gptel-backend)))
                           (if (functionp backend-url)
                               (funcall backend-url) backend-url))
                         (lambda (_)
                           (set-buffer-multibyte t)
                           (set-buffer-file-coding-system 'utf-8-unix)
                           (pcase-let ((`(,response ,http-status ,http-msg ,error)
                                        (gptel--url-parse-response
                                         (plist-get info :backend) info))
                                       (buf (current-buffer)))
                             (plist-put info :http-status http-status)
                             (plist-put info :status http-msg)
                             (gptel--fsm-transition fsm) ;WAIT -> TYPE
                             (when error (plist-put info :error error))
                             (when response ;Look for a reasoning block
                               (if (string-match-p "^\\s-*<think>" response)
                                   (when-let* ((idx (string-search "</think>" response)))
                                     (with-demoted-errors "gptel callback error: %S"
                                       (funcall callback
                                                (cons 'reasoning
                                                      (substring response nil (+ idx 8)))
                                                info))
                                     (setq response (string-trim-left
                                                     (substring response (+ idx 8)))))
                                 (when-let* ((reasoning (plist-get info :reasoning))
                                             ((stringp reasoning)))
                                   (funcall callback (cons 'reasoning reasoning) info))))
                             (when (or response (not (member http-status '("200" "100"))))
                               (with-demoted-errors "gptel callback error: %S"
                                 (funcall callback response info)))
                             (gptel--fsm-transition fsm) ;TYPE -> next
                             (setf (alist-get buf gptel--request-alist nil 'remove) nil)
                             (kill-buffer buf)))
                         nil t nil)))
      ;; TODO: Add transformer here.
      (setf (alist-get proc-buf gptel--request-alist)
            (cons fsm
                  #'(lambda ()
                      (plist-put info :callback #'ignore)
                      (let (kill-buffer-query-functions)
                        ;;Can't stop url-retrieve process
                        (kill-buffer proc-buf))))))))

(cl-defgeneric gptel--parse-response (backend response proc-info)
  "Response extractor for LLM requests.

BACKEND is the LLM backend in use.

RESPONSE is the parsed JSON of the response, as a plist.

PROC-INFO is a plist with process information and other context.
See `gptel-curl--get-response' for its contents.")

(defun gptel--url-parse-response (backend proc-info)
  "Parse response from BACKEND with PROC-INFO."
  (when gptel-log-level                 ;logging
    (save-excursion
      (goto-char url-http-end-of-headers)
      (when (eq gptel-log-level 'debug)
        (gptel--log (gptel--json-encode (buffer-substring-no-properties (point-min) (point)))
                    "response headers"))
      (gptel--log (buffer-substring-no-properties (point) (point-max))
                  "response body")))
  (if-let* ((http-msg (string-trim (buffer-substring (line-beginning-position)
                                                     (line-end-position))))
            (http-status
             (save-match-data
               (and (string-match "HTTP/[.0-9]+ +\\([0-9]+\\)" http-msg)
                    (match-string 1 http-msg))))
            (response (progn (goto-char url-http-end-of-headers)
                             (condition-case nil
                                 (gptel--json-read)
                               (error 'json-read-error)))))
      (cond
       ;; FIXME Handle the case where HTTP 100 is followed by HTTP (not 200) BUG #194
       ((or (memq url-http-response-status '(200 100))
            (string-match-p "\\(?:1\\|2\\)00 OK" http-msg))
        (list (and-let* ((resp (gptel--parse-response backend response proc-info))
                         ((not (string-blank-p resp))))
                (string-trim resp))
              http-status http-msg))
       ((and-let* ((error-data
                    (cond ((plistp response) (plist-get response :error))
                          ((arrayp response)
                           (cl-some (lambda (el) (plist-get el :error)) response)))))
          (list nil http-status http-msg error-data)))
       ((eq response 'json-read-error)
        (list nil http-status (concat "(" http-msg ") Malformed JSON in response.") "json-read-error"))
       (t (list nil http-status (concat "(" http-msg ") Could not parse HTTP response.")
                "Could not parse HTTP response.")))
    (list nil (concat "(" http-msg ") Could not parse HTTP response.")
          "Could not parse HTTP response.")))


;;; Curl request response handling

(defun gptel-curl--get-args (info token)
  "Produce list of arguments for calling Curl.

INFO contains the request data, TOKEN is a unique identifier."
  (let* ((data (plist-get info :data))
         ;; We have to let-bind the following three since their dynamic
         ;; values are used for key lookup and url resolution
         (gptel-backend (plist-get info :backend))
         (gptel-model (plist-get info :model))
         (gptel-stream (plist-get info :stream))
         (url (let ((backend-url (gptel-backend-url gptel-backend)))
                (if (functionp backend-url)
                    (funcall backend-url) backend-url)))
         (data-json (decode-coding-string (gptel--json-encode data) 'utf-8 t))
         (headers
          (append '(("Content-Type" . "application/json"))
                  (when-let* ((header (gptel-backend-header gptel-backend)))
                    (if (functionp header)
                        (funcall header) header)))))
    (when gptel-log-level
      (when (eq gptel-log-level 'debug)
        (gptel--log (gptel--json-encode
                     (mapcar (lambda (pair) (cons (intern (car pair)) (cdr pair)))
                             headers))
                    "request headers"))
      (gptel--log data-json "request body"))
    (append
     gptel-curl--common-args
     gptel-curl-extra-args
     (and-let* ((curl-args (gptel-backend-curl-args gptel-backend)))
       (if (functionp curl-args) (funcall curl-args) curl-args))
     (list (format "-w(%s . %%{size_header})" token))
     (if (length< data-json gptel-curl-file-size-threshold)
         (list (format "-d%s" data-json))
       (letrec
           ((write-region-inhibit-fsync t)
            (file-name-handler-alist nil)
            (temp-filename (make-temp-file "gptel-curl-data" nil ".json" data-json))
            (cleanup-fn (lambda (&rest _)
                          (when (file-exists-p temp-filename)
                            (delete-file temp-filename)
                            (remove-hook 'gptel-post-response-functions cleanup-fn)))))
         (add-hook 'gptel-post-response-functions cleanup-fn)
         (list "--data-binary"
               (format "@%s" temp-filename))))
     (when (not (string-empty-p gptel-proxy))
       (list "--proxy" gptel-proxy
             "--proxy-negotiate"
             "--proxy-user" ":"))
     (cl-loop for (key . val) in headers
              collect (format "-H%s: %s" key val))
     (list url))))

;;;###autoload
(defun gptel-curl-get-response (fsm)
  "Fetch response to prompt in state FSM from the LLM using Curl.

FSM is the state machine driving this request.

FSM is the state machine driving this request.  Its INFO slot
contains the data required for setting up the request.  INFO is a
plist with the following keys, among others:
- :data     (the data being sent)
- :buffer   (the gptel buffer)
- :position (marker at which to insert the response).
- :callback (optional, the request callback)

Call CALLBACK with the response and INFO afterwards.  If omitted
the response is inserted into the current buffer after point."
  (let* ((token (md5 (format "%s%s%s%s"
                             (random) (emacs-pid) (user-full-name)
                             (recent-keys))))
         (info (gptel-fsm-info fsm))
         (backend (plist-get info :backend))
         (args (gptel-curl--get-args info token))
         (stream (plist-get info :stream))
         (process (apply #'start-process "gptel-curl"
                         (gptel--temp-buffer " *gptel-curl*") (gptel--curl-path) args)))
    (when (eq gptel-log-level 'debug)
      (gptel--log (mapconcat #'shell-quote-argument (cons (gptel--curl-path) args) " \\\n")
                  "request Curl command" 'no-json))
    (with-current-buffer (process-buffer process)
      (cond
       ((eq (gptel-backend-coding-system backend) 'binary)
        ;; set-buffer-file-coding-system is not needed since we don't save this buffer
        (set-buffer-multibyte nil)
        (set-process-coding-system process 'binary 'binary))
       (t
	;; Don't try to convert cr-lf to cr on Windows so that curl's "header size
	;; in bytes" stays correct. Explicitly set utf-8 for non-win systems too,
	;; for cases when buffer coding system is not set to utf-8.
	(set-process-coding-system process 'utf-8-unix 'utf-8-unix)))
      (set-process-query-on-exit-flag process nil)
      (if (plist-get info :token)       ;not the first run, set only the token
          (plist-put info :token token)
        (setf (gptel-fsm-info fsm)      ;fist run, set all process parameters
              (nconc (list :token token
                           :transformer
                           (when (with-current-buffer (plist-get info :buffer)
                                   (and (derived-mode-p 'org-mode)
                                        gptel-org-convert-response))
                             (gptel--stream-convert-markdown->org
                              (plist-get info :position))))
                     (unless (plist-get info :callback)
                       (list :callback (if stream
                                           #'gptel-curl--stream-insert-response
                                         #'gptel--insert-response)))
                     info)))
      (if stream
          (progn (set-process-sentinel process #'gptel-curl--stream-cleanup)
                 (set-process-filter process #'gptel-curl--stream-filter))
        (set-process-sentinel process #'gptel-curl--sentinel))
      (setf (alist-get process gptel--request-alist)
            (cons fsm
                  #'(lambda ()
                      ;; Clean up Curl process
                      (set-process-sentinel process #'ignore)
                      (delete-process process)
                      (kill-buffer (process-buffer process))))))))

;; ;; Ahead-Of-Time dispatch code for the parsers
;; :parser ; FIXME `cl--generic-*' are internal functions
;; (cl--generic-method-function
;;  (if stream
;;      (cl-loop
;;       for type in
;;       (cl--class-allparents (get (type-of backend) 'cl--class))
;;       with methods = (cl--generic-method-table
;;                       (cl--generic 'gptel-curl--parse-stream))
;;       when (cl--generic-member-method `(,type t) nil methods)
;;       return (car it))
;;    (cl-loop
;;     for type in
;;     (cl--class-allparents (get (type-of backend) 'cl--class))
;;     with methods = (cl--generic-method-table
;;                     (cl--generic 'gptel--parse-response))
;;     when (cl--generic-member-method `(,type t t) nil methods)
;;     return (car it))))

(defun gptel-curl--log-response (proc-buf proc-info)
  "Parse response buffer PROC-BUF and log response.

PROC-INFO is the plist containing process metadata."
  (with-current-buffer proc-buf
    (save-excursion
      (goto-char (point-min))
      (when (re-search-forward "
?\n
?\n" nil t)
        (when (eq gptel-log-level 'debug)
          (gptel--log (gptel--json-encode
                       (buffer-substring-no-properties
                        (point-min) (1- (point))))
                      "response headers"))
        (let ((p (point)))
          (when (search-forward (plist-get proc-info :token) nil t)
            (goto-char (1- (match-beginning 0)))
            (gptel--log (buffer-substring-no-properties p (point))
                        "response body")))))))

;; TODO: Separate user-messaging from this function
(defun gptel-curl--stream-cleanup (process _status)
  "Process sentinel for gptel curl requests.

PROCESS and _STATUS are process parameters."
  (let ((proc-buf (process-buffer process)))
    (let* ((fsm (car (alist-get process gptel--request-alist)))
           (info (gptel-fsm-info fsm))
           (http-status (plist-get info :http-status)))
      (when gptel-log-level (gptel-curl--log-response proc-buf info)) ;logging
      (if (member http-status '("200" "100")) ;Finish handling response
          ;; Run the callback one last time to signal that the process has ended
          (with-demoted-errors "gptel callback error: %S"
            (funcall (plist-get info :callback) t info))
        (with-current-buffer proc-buf   ; Or Capture error message
          (goto-char (point-max))
          (search-backward (plist-get info :token))
          (backward-char)
          (pcase-let* ((`(,_ . ,header-size) (read (current-buffer)))
                       (response (progn (goto-char header-size)
                                        (condition-case nil (gptel--json-read)
                                          (error 'json-read-error))))
                       (error-data
                        (cond ((plistp response) (plist-get response :error))
                              ((arrayp response)
                               (cl-some (lambda (el) (plist-get el :error)) response)))))
            (cond
             (error-data
              (plist-put info :error error-data))
             ((eq response 'json-read-error)
              (plist-put info :error "Malformed JSON in response."))
             (t (plist-put info :error "Could not parse HTTP response.")))))
        (with-demoted-errors "gptel callback error: %S"
          (funcall (plist-get info :callback) nil info)))
      (gptel--fsm-transition fsm))      ; Move to next state
    (setf (alist-get process gptel--request-alist nil 'remove) nil)
    (kill-buffer proc-buf)))

(defun gptel-curl--stream-filter (process output)
  (let* ((fsm (car (alist-get process gptel--request-alist)))
         (proc-info (gptel-fsm-info fsm))
         (callback (or (plist-get proc-info :callback)
                       #'gptel-curl--stream-insert-response)))
    (with-current-buffer (process-buffer process)
      ;; Insert output
      (save-excursion
        (goto-char (process-mark process))
        (insert output)
        (set-marker (process-mark process) (point)))
      
      ;; Find HTTP status
      (unless (plist-get proc-info :http-status)
        (save-excursion
          (goto-char (point-min))
          (when-let* (((not (= (line-end-position) (point-max))))
                      (http-msg (buffer-substring (line-beginning-position)
                                                  (line-end-position)))
                      (http-status
                       (save-match-data
                         (and (string-match "HTTP/[.0-9]+ +\\([0-9]+\\)" http-msg)
                              (match-string 1 http-msg)))))
            (plist-put proc-info :http-status http-status)
            (plist-put proc-info :status (string-trim http-msg))
            (gptel--fsm-transition fsm))))
      
      (when-let* ((http-msg (plist-get proc-info :status))
                  (http-status (plist-get proc-info :http-status)))
        ;; Find data chunk(s) and run callback
        ;; FIXME Handle the case where HTTP 100 is followed by HTTP (not 200) BUG #194
        (when (member http-status '("200" "100"))
          (let ((response (gptel-curl--parse-stream
                           (plist-get proc-info :backend) proc-info))
                (reasoning-block (plist-get proc-info :reasoning-block)))
            ;; Depending on the API, there are two modes that reasoning or
            ;; chain-of-thought content appears: as part of the main response
            ;; but surrounded by <think>...</think> tags, or as a separate
            ;; JSON field in the response stream.
            ;;
            ;; These cases are handled using two PROC-INFO keys:
            ;;
            ;; :reasoning-block is nil before checking for reasoning, 'in when
            ;; in a reasoning block, t when we reach the end of the block, and
            ;; 'done afterwards or if no reasoning block is found.  This
            ;; applies to both the modes above.
            ;;
            ;; :reasoning contains the reasoning text parsed from the separate
            ;; JSON field.
            ;;
            ;; NOTE: We assume here that the reasoning block always
            ;; precedes the main response block.
            (unless (eq reasoning-block 'done)
              (let ((reasoning (plist-get proc-info :reasoning)))
                (cond
                 ((stringp reasoning)
                  ;; Obtained from separate JSON field in response
                  (funcall callback (cons 'reasoning reasoning) proc-info)
                  (unless reasoning-block ;Record that we're in a reasoning block (#709)
                    (plist-put proc-info :reasoning-block 'in))
                  (plist-put proc-info :reasoning nil)) ;Reset for next parsing round
                 ((and (string-blank-p response) ;Defer checking if response is blank
                       (not reasoning-block))) ;unless we're in a reasoning block already
                 ((and (null reasoning-block) (length> response 0))
                  ;; Obtained from main response stream: reasoning block start
                  (if-let*  ((idx (string-match-p "<think>" response)))
                      (progn
                        (when (> idx 0) ;Collect leading whitespace before <think>
                          (funcall callback (substring response 0 idx) proc-info)
                          (setq response (substring response idx)))
                        (setq response (cons 'reasoning response))
                        (plist-put proc-info :reasoning-block 'in))
                    (plist-put proc-info :reasoning-block 'done)))
                 ((and (not (eq reasoning-block t)) (length> response 0))
                  (if-let* ((idx (string-match-p "</think>" response)))
                      (progn
                        (funcall callback
                                 (cons 'reasoning (substring response nil (+ idx 8)))
                                 proc-info)
                        (setq reasoning-block t) ;Signal end of reasoning stream
                        (plist-put proc-info :reasoning-block t)
                        (setq response (substring response (+ idx 8))))
                    (setq response (cons 'reasoning response)))))
                (when (eq reasoning-block t) ;End of reasoning block
                  (funcall callback '(reasoning . t) proc-info)
                  (plist-put proc-info :reasoning-block 'done))))
            (unless (equal response "") ;Response callback
              (funcall callback response proc-info))))))))

(cl-defgeneric gptel-curl--parse-stream (backend proc-info)
  "Stream parser for gptel-curl.

Implementations of this function run as part of the process
filter for the active query, and return partial responses from
the LLM.

BACKEND is the LLM backend in use.

PROC-INFO is a plist with process information and other context.
See `gptel-curl--get-response' for its contents.")

(defun gptel-curl--sentinel (process _status)
  "Process sentinel for gptel curl requests.

PROCESS and _STATUS are process parameters."
  (let ((proc-buf (process-buffer process)))
    (when-let* (((eq (process-status process) 'exit))
                (fsm (car (alist-get process gptel--request-alist)))
                (proc-info (gptel-fsm-info fsm))
                (proc-callback (plist-get proc-info :callback)))
      (when gptel-log-level (gptel-curl--log-response proc-buf proc-info)) ;logging
      (pcase-let ((`(,response ,http-status ,http-msg ,error)
                   (with-current-buffer proc-buf
                     (gptel-curl--parse-response proc-info))))
        (plist-put proc-info :http-status http-status)
        (plist-put proc-info :status http-msg)
        (gptel--fsm-transition fsm)     ;WAIT -> TYPE
        (when error (plist-put proc-info :error error))
        (when response                  ;Look for a reasoning block
          (if (string-match-p "^\\s-*<think>" response)
              (when-let* ((idx (string-search "</think>" response)))
                (with-demoted-errors "gptel callback error: %S"
                  (funcall proc-callback
                           (cons 'reasoning (substring response nil (+ idx 8)))
                           proc-info))
                (setq response
                      (string-trim-left (substring response (+ idx 8)))))
            (when-let* ((reasoning (plist-get proc-info :reasoning))
                        ((stringp reasoning)))
              (funcall proc-callback (cons 'reasoning reasoning) proc-info))))
        (when (or response (not (member http-status '("200" "100"))))
          (with-demoted-errors "gptel callback error: %S"
            (funcall proc-callback response proc-info))))
      (gptel--fsm-transition fsm))      ;TYPE -> next
    (setf (alist-get process gptel--request-alist nil 'remove) nil)
    (kill-buffer proc-buf)))

(defun gptel-curl--parse-response (proc-info)
  "Parse the buffer BUF with curl's response.

PROC-INFO is a plist with contextual information."
  (let ((token (plist-get proc-info :token)))
    (goto-char (point-max))
    (search-backward token)
    (backward-char)
    (pcase-let* ((`(,_ . ,header-size) (read (current-buffer))))
      (goto-char (point-min))

      (if-let* ((http-msg (string-trim
                           (buffer-substring (line-beginning-position)
                                             (line-end-position))))
                (http-status
                 (save-match-data
                   (and (string-match "HTTP/[.0-9]+ +\\([0-9]+\\)" http-msg)
                        (match-string 1 http-msg))))
                (response (progn (goto-char header-size)
                                 (condition-case nil
                                     (gptel--json-read)
                                   (error 'json-read-error)))))
          (cond
           ;; FIXME Handle the case where HTTP 100 is followed by HTTP (not 200) BUG #194
           ((member http-status '("200" "100"))
            (list (and-let* ((resp (gptel--parse-response
                                    (plist-get proc-info :backend) response proc-info))
                             ((not (string-blank-p resp))))
                    (string-trim resp))
                  http-status http-msg))
           ((and-let* ((error-data
                        (cond ((plistp response) (plist-get response :error))
                              ((arrayp response)
                               (cl-some (lambda (el) (plist-get el :error)) response)))))
              (list nil http-status http-msg error-data)))
           ((eq response 'json-read-error)
            (list nil http-status (concat "(" http-msg ") Malformed JSON in response.")
                  "Malformed JSON in response"))
           (t (list nil http-status (concat "(" http-msg ") Could not parse HTTP response.")
                    "Could not parse HTTP response.")))
        (list nil http-status (concat "(" http-msg ") Could not parse HTTP response.")
              "Could not parse HTTP response.")))))

(provide 'gptel-request)
;;; gptel-request.el ends here<|MERGE_RESOLUTION|>--- conflicted
+++ resolved
@@ -2051,18 +2051,14 @@
                      :position start-marker)))
     (when transforms (plist-put info :transforms transforms))
     (with-current-buffer prompt-buffer
-<<<<<<< HEAD
-      (setq gptel--system-message system)
-      ;; For sync mode, disable tool use (requires user interaction)
-      (when sync
-        (setq-local gptel-use-tools nil)
-        (setq-local gptel-tools nil)))
-=======
-      (setq gptel--system-message       ;guaranteed to be buffer-local
-            ;; Retain single-part system messages as strings to avoid surprises
-            ;; when applying presets
-            (if (cdr system-list) system-list (car system-list))))
->>>>>>> 73144b73
+    (setq gptel--system-message       ;guaranteed to be buffer-local
+      ;; Retain single-part system messages as strings to avoid surprises
+      ;; when applying presets
+      (if (cdr system-list) system-list (car system-list))))
+    ;; For sync mode, disable tool use (requires user interaction)
+    (when sync
+      (setq-local gptel-use-tools nil)
+      (setq-local gptel-tools nil)))
     (when stream (plist-put info :stream stream))
     ;; This context should not be confused with the context aggregation context!
     (when callback (plist-put info :callback callback))
