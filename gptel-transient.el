;;; gptel-transient.el --- Transient menu for gptel  -*- lexical-binding: t; -*-

;; Copyright (C) 2023  Karthik Chikmagalur

;; Author: Karthik Chikmagalur <karthikchikmagalur@gmail.com>
;; Keywords: convenience

;; SPDX-License-Identifier: GPL-3.0-or-later

;; This program is free software; you can redistribute it and/or modify
;; it under the terms of the GNU General Public License as published by
;; the Free Software Foundation, either version 3 of the License, or
;; (at your option) any later version.

;; This program is distributed in the hope that it will be useful,
;; but WITHOUT ANY WARRANTY; without even the implied warranty of
;; MERCHANTABILITY or FITNESS FOR A PARTICULAR PURPOSE.  See the
;; GNU General Public License for more details.

;; You should have received a copy of the GNU General Public License
;; along with this program.  If not, see <https://www.gnu.org/licenses/>.

;;; Commentary:

;;

;;; Code:
(require 'cl-lib)
(require 'gptel)
(require 'transient)

(declare-function ediff-regions-internal "ediff")
(declare-function ediff-make-cloned-buffer "ediff-utils")


;; * Helper functions and vars

(defvar-local gptel--rewrite-overlays nil
  "List of active rewrite overlays in the buffer.")

(defun gptel--rewrite-sanitize-overlays ()
  "Ensure gptel's rewrite overlays in buffer are consistent."
  (setq gptel--rewrite-overlays
        (cl-delete-if-not #'overlay-buffer
                          gptel--rewrite-overlays)))

(defvar gptel--set-buffer-locally nil
  "Set model parameters from `gptel-menu' buffer-locally.

Affects the system message too.")

(defun gptel--set-with-scope (sym value &optional scope)
  "Set SYMBOL's symbol-value to VALUE with SCOPE.

If SCOPE is t, set it buffer-locally.
If SCOPE is 1, reset it after the next gptel-request. (oneshot)
Otherwise, clear any buffer-local value and set its default
global value."
  (pcase scope
    (1 (put sym 'gptel-history (symbol-value sym))
       (set sym value)
       (letrec ((restore-value
                 (lambda ()
                   (remove-hook 'gptel-post-request-hook restore-value)
                   (run-at-time         ; Required to work around let bindings
                    0 nil (lambda (s)        ; otherwise this change is overwritten!
                            (set s (get s 'gptel-history))
                            (put s 'gptel-history nil))
                    sym))))
         (add-hook 'gptel-post-request-hook restore-value)))
    ('t (set (make-local-variable sym) value))
    (_ (kill-local-variable sym)
       (set sym value))))

(defvar gptel--preset nil
  "Name of last applied gptel preset.

For internal use only.")

(defun gptel--preset-mismatch-p (name)
  "Check if gptel preset with NAME is in effect."
  (let ((elm (or (gptel-get-preset name)
                 (gptel-get-preset (intern-soft name))))
        key val)
    (catch 'mismatch
      (while elm
        (setq key (pop elm) val (pop elm))
        (cond
         ((memq key '(:description :parents)) 'nil)
         ((eq key :system)
          (or (equal gptel--system-message val)
              (and-let* (((symbolp val))
                         (p (assq val gptel-directives)))
                (equal gptel--system-message (cdr p)))
              (throw 'mismatch t)))
         ((eq key :backend)
          (or (if (stringp val)
                  (equal (gptel-backend-name gptel-backend) val)
                (eq gptel-backend val))
              (throw 'mismatch t)))
         ((eq key :tools)
          (or (equal (sort val #'string-lessp)
                     (sort (mapcar #'gptel-tool-name gptel-tools)
                           #'string-lessp))
              (throw 'mismatch t)))
         (t (let* ((suffix (substring (symbol-name key) 1))
                   (sym (or (intern-soft (concat "gptel-" suffix))
                            (intern-soft (concat "gptel--" suffix)))))
              (or (and sym (boundp sym) (equal (eval sym) val))
                  (throw 'mismatch t)))))))))

(defun gptel--get-directive (args)
  "Find the additional directive in the transient ARGS.

Meant to be called when `gptel-menu' is active."
  (cl-some (lambda (s) (and (stringp s) (string-prefix-p ":" s)
                       (substring s 1)))
                  args))

(defun gptel--instructions-make-overlay (text &optional ov)
  "Make or move overlay OV with TEXT."
  (save-excursion
    ;; Move point to overlay position
    (cond
     ((use-region-p)
      (if (pos-visible-in-window-p (region-beginning))
          (goto-char (region-beginning))))
     ((gptel--in-response-p)
      (gptel-beginning-of-response)
      (skip-chars-forward "\n \t"))
     (t (text-property-search-backward 'gptel 'response)
        (skip-chars-forward "\n \t")))
    ;; Make overlay
    (if (and ov (overlayp ov))
        (move-overlay ov (point) (point) (current-buffer))
      (setq ov (make-overlay (point) (point) nil t)))
    (overlay-put ov 'before-string nil)
    ;; (unless (or (bobp) (eq (char-before) "\n"))
    ;;   (overlay-put ov 'before-string (propertize "\n" 'font-lock-face 'shadow)))
    (overlay-put ov 'category 'gptel)
    (overlay-put
     ov 'after-string
     (concat (propertize (concat "DIRECTIVE: " text)
                         'font-lock-face '(:inherit shadow :weight bold  :box t))
      "\n"))
    ov))

(defconst gptel--read-with-prefix-help
  (concat
   (propertize "(" 'face 'default)
   (propertize "TAB" 'face 'help-key-binding)
   (propertize ": expand, " 'face 'default)
   (propertize "M-n" 'face 'help-key-binding)
   (propertize "/" 'face 'default)
   (propertize "M-p" 'face 'help-key-binding)
   (propertize ": next/previous) " 'face 'default))
  "Help string ;TODO: ")

(defun gptel--read-with-prefix (prefix)
  "Show string PREFIX in the minibuffer after the minibuffer prompt.

PREFIX is shown in an overlay.  Repeated calls to this function
will toggle its visibility state."
  (unless (minibufferp)
    (user-error "This command is intended to be used in the minibuffer."))
  (let* ((update
         (lambda (ov s)
           (overlay-put
            ov 'after-string
            (and s (concat (propertize (concat "\n" s "\n") 'face 'shadow)
                           (make-separator-line))))))
         (max-width (- (window-width) (minibuffer-prompt-end)))
         (max (or max-mini-window-height 0.4))
         (max-height (- (or (and (natnump max) max)
                            (floor (* max (frame-height))))
                        5)))
    (when (and prefix (not (string-empty-p prefix)) (> max-height 1))
      (unless visual-line-mode (visual-line-mode 1))
      (goto-char (minibuffer-prompt-end))
      (pcase-let ((`(,prop . ,ov)
                   (get-char-property-and-overlay
                    (point-min) 'gptel)))
        (unless ov
          (setq ov (make-overlay
                    (point-min) (minibuffer-prompt-end) nil t)))
        (pcase prop
          ('partial
           (if (> (length prefix) max-width)
               (progn
                 (overlay-put ov 'gptel 'prefix)
                 (let ((disp-size
                        (cl-loop for char across prefix
                                 for idx upfrom 0
                                 with n = 0 with max-length = (* max-height max-width)
                                 if (eq char ?\n) do (cl-incf n)
                                 if (> n max-height) return idx
                                 if (> idx max-length)
                                 return idx
                                 finally return nil)))
                   (funcall update ov
                            (if disp-size
                                (truncate-string-to-width
                                 prefix disp-size  nil nil 'ellipsis)
                              prefix))))
             (overlay-put ov 'gptel 'hide)
             (funcall update ov nil)))
          ('prefix (overlay-put ov 'gptel 'hide)
                 (funcall update ov nil))
          (_ (overlay-put ov 'gptel 'partial)
             (funcall update ov (truncate-string-to-width
                                 prefix max-width nil nil
                                 'ellipsis))))))))

(defun gptel--transient-read-number (prompt _initial-input history)
  "Read a numeric value from the minibuffer.

PROMPT, _INITIAL-INPUT and HISTORY are as in the transient reader
documention.  Return nil if user does not provide a number, for default."
  ;; Workaround for buggy transient behaviour when dealing with
  ;; non-string values.  See: https://github.com/magit/transient/issues/172
  (when-let* ((val (symbol-value history)))
    (when (not (stringp (car val)))
      (setcar val (number-to-string (car val)))))
  (let* ((minibuffer-default-prompt-format "")
	 (num (read-number prompt -1 history)))
    (if (= num -1) nil num)))

(defun gptel-system-prompt--format (&optional message)
  "Format the system MESSAGE for display in gptel's transient menus.

Handle formatting for system messages when the active
`gptel-model' does not support system messages."
  (setq message (or message gptel--system-message))
  (if (gptel--model-capable-p 'nosystem)
      (concat (propertize "[No system message support for model "
                          'face 'transient-heading)
              (propertize (gptel--model-name gptel-model)
                          'face 'warning)
              (propertize "]" 'face 'transient-heading))
    (if message
        (gptel--describe-directive
         message (max (- (window-width) 12) 14) "⮐ ")
      "[No system message set]")))

(defun gptel--tools-init-value (obj)
  "Set the initial state of a tool OBJ in `gptel-tools'.

OBJ is a tool-infix of type `gptel--switch'."
  (when-let* ((name (car (member (oref obj argument)
                                 (mapcar #'gptel-tool-name gptel-tools)))))
    (oset obj value (list (oref obj category) name))))

(defvar gptel--crowdsourced-prompts-url
  "https://raw.githubusercontent.com/f/awesome-chatgpt-prompts/main/prompts.csv"
  "URL for crowdsourced LLM system prompts.")

(defvar gptel--crowdsourced-prompts
  (make-hash-table :test #'equal)
  "Crowdsourced LLM system prompts.")

(defun gptel--read-csv-column ()
  "Read next CSV column in the current buffer.

Supports both quoted and non-quoted columns (RFC 4180)."
  (let ((start (point)))
    (unless (eolp)
      (let ((column
	     (if (eq (char-after) ?\")
		 (when (re-search-forward "\",\\|\"$" nil t)
		   (let ((end (match-beginning 0)))
		     (buffer-substring-no-properties (+ start 1) (if (eolp) (- end 1) end))))
	       (when (search-forward "," (line-end-position) t)
		 (let ((end (match-beginning 0)))
		   (buffer-substring-no-properties start end))))))
	(string-replace "\"\"" "\"" column)))))

(defun gptel--crowdsourced-prompts ()
  "Acquire and read crowdsourced LLM system prompts.

These are stored in the variable `gptel--crowdsourced-prompts',
which see."
  (when (hash-table-p gptel--crowdsourced-prompts)
    (when (hash-table-empty-p gptel--crowdsourced-prompts)
      (unless gptel-crowdsourced-prompts-file
        (run-at-time 0 nil #'gptel-system-prompt)
        (user-error "No crowdsourced prompts available"))
      (unless (and (file-exists-p gptel-crowdsourced-prompts-file)
                   (time-less-p
                    (time-subtract (current-time) (days-to-time 14))
                    (file-attribute-modification-time
                     (file-attributes gptel-crowdsourced-prompts-file))))
        (when (y-or-n-p
               (concat
                "Fetch crowdsourced system prompts from "
                (propertize "https://github.com/f/awesome-chatgpt-prompts" 'face 'link)
                "?"))
          ;; Fetch file
          (message "Fetching prompts...")
          (let ((dir (file-name-directory gptel-crowdsourced-prompts-file)))
            (unless (file-exists-p dir) (mkdir dir 'create-parents))
            (if (url-copy-file gptel--crowdsourced-prompts-url
                               gptel-crowdsourced-prompts-file
                               'ok-if-already-exists)
		(message "Fetching prompts... done.")
              (message "Could not retrieve new prompts.")))))
      (if (not (file-readable-p gptel-crowdsourced-prompts-file))
          (progn (message "No crowdsourced prompts available")
                 (call-interactively #'gptel-system-prompt))
        (with-temp-buffer
          (insert-file-contents gptel-crowdsourced-prompts-file)
          (goto-char (point-min))
          (forward-line 1)
          (while (not (eobp))
	    (when-let* ((act (gptel--read-csv-column))
			(prompt (gptel--read-csv-column)))
		(puthash act prompt gptel--crowdsourced-prompts))
	      (forward-line 1)))))
    gptel--crowdsourced-prompts))

(defun gptel--describe-infix-context ()
  (if (null gptel-context--alist) "Context"
    (pcase-let*
        ((contexts (gptel-context--collect))
         (buffer-count (length contexts))
         (`(,file-count ,ov-count)
          (if (> buffer-count 0)
              (cl-loop for (buf-file . ovs) in contexts
                       if (bufferp buf-file)
                       sum (length ovs) into ov-count
                       else count (stringp buf-file) into file-count
                       finally return (list file-count ov-count))
            (list 0 0))))
      (concat "Context ("
              (propertize
               (concat
                (and (> ov-count 0)
                     (format "%d region%s in %d buffer%s"
                             ov-count (if (> ov-count 1) "s" "")
                             (- buffer-count file-count)
                             (if (> ( - buffer-count file-count) 1) "s" "")))
                (and (> file-count 0)
                     (format "%s%d file%s"
                             (if (> ov-count 0) ", " "") file-count
                             (if (> file-count 1) "s" ""))))
               'face 'warning)
              ")"))))

(defun gptel--describe-suffix-send ()
  "Describe the action of `gptel--suffix-send'."
  (cl-flet ((ptv (s) (propertize s 'face 'warning))
            (pth (s) (propertize s 'face 'transient-heading)))
    (let* ((args (or (and transient-current-command
                          (transient-args transient-current-command))
	             ;; Not yet exported, simulate.  HACK: We are accessing
	             ;; Transient's internal variables here for live updates.
	             (let* ((transient-current-command (oref transient--prefix command))
	                    (transient-current-suffixes transient--suffixes))
	               (transient-args transient-current-command))))
           (lbeg (line-number-at-pos (if (use-region-p) (region-beginning)
                                       (point-min))))
           (lend (line-number-at-pos (if (use-region-p) (region-end)
                                       (point))))
           (ltext (ptv (if (> lend lbeg)
                           (format " (lines %d-%d)" lbeg lend)
                         (format " (line %d)" lbeg))))
           (dest) (context))
      (setq dest (cond
                  ((member "e" args) (ptv "echo area"))
                  ((member "k" args) (ptv "kill-ring"))
                  ((cl-some (lambda (s)
                              (and (stringp s) (memq (aref s 0) '(?g ?b))
                                   (not (equal (substring s 1) (buffer-name)))
                                   (concat (pth "buffer ") (ptv (substring s 1)))))
                            args))))
      (setq context
            (and gptel-context--alist
                 (let ((lc (length gptel-context--alist)))
                   (concat (pth " along with ") (ptv (format "%d" lc))
                           (pth (concat " context source" (and (/= lc 1) "s")))))))
      (cond ((member "m" args)
             (concat (pth "Read prompt from ") (ptv "minibuffer")
                     context
                     (if dest (concat (pth ", response to ") dest)
                       (concat (pth ", insert response at point")))))
            ((member "y" args)
             (concat (pth "Send prompt from ")
		     (concat (ptv "kill-ring (")
			     (if-let* ((val (car-safe kill-ring))
				       (val (substring-no-properties val))
				       (len (length val)))
				 (ptv (concat
                                       "\"" (string-replace
					     "\n" "⮐"
					     (truncate-string-to-width
					      val 20 nil nil t))
				       "\"" (when (> len 20)
					      (concat
					       ", "
					       (file-size-human-readable len 'si " ")
					       " chars"))))
			     (propertize "empty" 'face 'error))
			   (ptv ")"))
                     context
                     (if dest (concat (pth ", response to ") dest)
                       (concat (pth ", insert response at point")))))
            ((member "i" args)
             (let* ((reg (use-region-p))
                    (src (ptv (if reg "selection" (buffer-name)))))
               (if dest (concat (pth "Send ") src ltext context (pth ", with response to ")
                                (ptv dest) (pth "; kill") ltext
                                (and (not reg) (concat (pth " in ") src)))
                 (concat (pth "Replace ") src ltext (pth " with response")
                         (and context
                              (concat (pth " ( with") (substring context 11) " )"))))))
            ((use-region-p)
             (concat (pth "Send ") (ptv "selection") ltext
                     context (if dest (concat (pth ", with response to ") dest)
                               (concat (pth ", insert response at region end")))))
            (t (concat (pth "Send ") (ptv (buffer-name)) ltext
                       context (if dest (concat (pth ", with response to ") dest)
                                 (concat (pth ", insert response at point")))))))))

<<<<<<< HEAD
;; ** Prefix for selecting tools
(defun gptel--toggle-all-tools ()
  "Toggle the selection state of all tools in the transient menu.

If no or some tools are selected, select all tools.
If all tools are selected, deselect all tools.
This properly handles both individual tools and category headers."
  (interactive)
  (let ((all-selected t)
        (has-tools nil))
    ;; Check if any tools are not selected
    (dolist (suffix transient-current-suffixes)
      (when (cl-typep suffix 'gptel--switch)
        (setq has-tools t)
        (when (null (oref suffix value))
          (setq all-selected nil))))

    ;; If we have tools but not all are selected, select all; otherwise deselect all
    (when has-tools
      ;; First handle the category headers
      (dolist (suffix transient-current-suffixes)
        (when (cl-typep suffix 'gptel--switch-category)
          (transient-infix-set suffix (unless all-selected t))))

      ;; Then handle the individual tools
      (dolist (suffix transient-current-suffixes)
        (when (cl-typep suffix 'gptel--switch)
          (transient-infix-set suffix (unless all-selected (oref suffix argument))))))

    (transient--redisplay)))


=======
(defun gptel--format-preset-string ()
  "Format the preset indicator display for `gptel-menu'."
  (concat
   (propertize "Request Parameters" 'face 'transient-heading)
   (if (and gptel--known-presets gptel--preset)
       (apply
        #'format " (%s%s)"
        (let ((mismatch (gptel--preset-mismatch-p gptel--preset)))
          (list (propertize "@" 'face (if mismatch 'transient-key
                                        '( :inherit transient-key
                                           :inherit secondary-selection
                                           :box -1 :weight bold)))
                (propertize (format "%s" gptel--preset) 'face
                            (if mismatch
                                '(:inherit warning :strike-through t)
                              '(:inherit secondary-selection :box -1))))))
     (format " (%s%s)"
             (propertize "@" 'face 'transient-key)
             (propertize "preset" 'face 'transient-inactive-value)))))
>>>>>>> c03e4f3a


;; * Transient classes and methods for gptel

(defclass gptel-lisp-variable (transient-lisp-variable)
  ((display-nil :initarg :display-nil)  ;String to display if value if nil
   (display-map :initarg :display-map :initform nil)) ;Display string from alist display-map
  "Lisp variables that show :display-nil instead of nil.")

(cl-defmethod transient-format-value ((obj gptel-lisp-variable))
  (let ((display-value
         (with-slots (value display-nil display-map) obj
           (cond ((null value) display-nil)
                 (display-map (or (cdr (assoc value display-map)) value))
                 (t value)))))
    (propertize
     (if (stringp display-value) display-value (prin1-to-string display-value))
     'face 'transient-value)))

(cl-defmethod transient-infix-set ((obj gptel-lisp-variable) value)
  (funcall (oref obj set-value)
           (oref obj variable)
           (oset obj value value)
           gptel--set-buffer-locally))

(defclass gptel--switch (transient-switch)
  ((category :initarg :category))
  "Class used for arguments that share a category.")

(cl-defmethod transient-infix-set ((obj gptel--switch) value)
  "The VALUE of a gptel--switch OBJ is a list of the category
 and argument, e.g. (\"filesystem\" \"read_file\")."
  (if value
      (oset obj value (list (oref obj category) value))
    (oset obj value nil)))

(defclass gptel--switch-category (transient-switch)
  ((category :initarg :category))
  "Class used for arguments that switch a group of other arguments.

Their own value is ignored")

(cl-defmethod transient-infix-set ((obj gptel--switch-category) value)
  "When setting VALUE, set all options in the category of OBJ."
  (dolist (suffix-obj transient--suffixes)
    ;; Find all suffixes that have this category
    (when-let* (((cl-typep suffix-obj 'gptel--switch))
                ((equal (oref suffix-obj category)
                        (oref obj category)))
                (arg (if (slot-boundp suffix-obj 'argument)
                         (oref suffix-obj argument)
                       (oref obj argument-format))))
      ;; Turn on/off all members in category
      (if value
          (transient-infix-set suffix-obj arg)
        (transient-infix-set suffix-obj nil))))
  ;; Finally set the "value" of the category itself
  (oset obj value value))

(defclass gptel--switches (gptel-lisp-variable)
  ((display-if-true :initarg :display-if-true :initform "True")
   (display-if-false :initarg :display-if-false :initform "False"))
  "Boolean lisp variable class for gptel-transient.")

(cl-defmethod transient-infix-read ((obj gptel--switches))
  "Cycle through the mutually exclusive switches."
  (not (oref obj value)))

(cl-defmethod transient-format-value ((obj gptel--switches))
  (with-slots (value display-if-true display-if-false) obj
      (format
       (propertize "(%s)" 'face 'transient-delimiter)
       (concat
        (propertize display-if-false
                    'face (if value 'transient-inactive-value 'transient-value))
        (propertize "|" 'face 'transient-delimiter)
        (propertize display-if-true
                    'face (if value 'transient-value 'transient-inactive-value))))))

(defclass gptel--scope (gptel--switches)
  ((display-if-true :initarg :display-if-true :initform "buffer")
   (display-if-false :initarg :display-if-false :initform "global"))
  "Singleton lisp variable class for `gptel--set-buffer-locally'.

This is used only for setting this variable via `gptel-menu'.")

(cl-defmethod transient-infix-read ((obj gptel--scope))
  "Cycle through the mutually exclusive switches."
  (with-slots (value) obj
    (pcase value
      ('t (message "Parameters will be set for the next request only"))
      ('nil (message "Parameters will be set buffer-locally"))
      (1 (message "Parameters will be set globally")))
    (pcase value ('t 1) ('nil t) (1 nil))))

(cl-defmethod transient-format-value ((obj gptel--scope))
  (with-slots (value display-if-true display-if-false) obj
      (format
       (propertize "(%s)" 'face 'transient-delimiter)
       (concat
        (propertize display-if-false
                    'face (if (null value) 'transient-value 'transient-inactive-value))
        (propertize "|" 'face 'transient-delimiter)
        (propertize display-if-true
                    'face (if (eq value t) 'transient-value 'transient-inactive-value))
        (propertize "|" 'face 'transient-delimiter)
        (propertize "oneshot" 'face
                    (if (eql value 1) 'transient-value 'transient-inactive-value))))))

(cl-defmethod transient-infix-set ((obj gptel--scope) value)
  (funcall (oref obj set-value)
           (oref obj variable)
           (oset obj value value)))

(defclass gptel-provider-variable (transient-lisp-variable)
  ((backend       :initarg :backend)
   (backend-value :initarg :backend-value)
   (always-read :initform t)
   (set-value :initarg :set-value :initform #'set))
  "Class used for gptel-backends.")

(cl-defmethod transient-format-value ((obj gptel-provider-variable))
  (propertize (concat
               (gptel-backend-name
                (buffer-local-value (oref obj backend) transient--original-buffer)) ":"
               (gptel--model-name (oref obj value)))
              'face 'transient-value))

(cl-defmethod transient-infix-set ((obj gptel-provider-variable) value)
  (pcase-let ((`(,backend-value ,model-value) value))
    (funcall (oref obj set-value)
             (oref obj variable)
             (oset obj value model-value)
             gptel--set-buffer-locally)
    (funcall (oref obj set-value)
             (oref obj backend)
             (oset obj backend-value backend-value)
             gptel--set-buffer-locally))
  (transient-setup))

(defclass gptel-option-overlaid (transient-option)
  ((display-nil :initarg :display-nil)
   (overlay :initarg :overlay))
  "Transient options for overlays displayed in the working buffer.")

(cl-defmethod transient-format-value ((obj gptel-option-overlaid))
  "Set up the in-buffer overlay for additional directive, a string.

Also format its value in the Transient menu."
  (let ((value (oref obj value))
        (ov    (oref obj overlay))
        (argument (oref obj argument)))
    ;; Making an overlay
    (if (or (not value) (string-empty-p value))
        (when ov (delete-overlay ov))
      (with-current-buffer transient--original-buffer
        (oset obj overlay (gptel--instructions-make-overlay value ov)))
      (letrec ((ov-clear-hook
                (lambda () (when-let* ((ov (oref obj overlay))
                                  ((overlayp ov)))
                        (remove-hook 'transient-exit-hook
                                     ov-clear-hook)
                        (delete-overlay ov)))))
        (add-hook 'transient-exit-hook ov-clear-hook)))
    ;; Updating transient menu display
    (if value
        (propertize (concat argument (truncate-string-to-width value 35 nil nil t))
                    'face 'transient-value)
      (propertize
       (concat "(" (symbol-name (oref obj display-nil)) ")")
       'face 'transient-inactive-value))))


;; * Transient Prefixes

;;;###autoload (autoload 'gptel-menu "gptel-transient" nil t)
(transient-define-prefix gptel-menu ()
  "Change parameters of prompt to send to the LLM."
  :incompatible '(("m" "y" "i") ("e" "g" "b" "k"))
  ;; :value (list (concat "b" (buffer-name)))
  [:description gptel-system-prompt--format
   [""
    :if (lambda () (not (gptel--model-capable-p 'nosystem)))
    "Instructions"
    ("s" "Set system message" gptel-system-prompt :transient t)
    (gptel--infix-add-directive)]
   [:pad-keys t ""
    (:info #'gptel--describe-infix-context
     :face transient-heading :format "%d")
    (gptel--infix-context-add-region)
    (gptel--infix-context-add-buffer)
    (gptel--infix-context-add-file)
    (gptel--infix-context-remove-all)
    (gptel--suffix-context-buffer)]
   [:pad-keys t
    :if (lambda () (and gptel-use-tools
                   (or gptel--known-tools (featurep 'gptel-integrations))))
    "" (:info
        (lambda ()
          (concat
           "Tools" (and gptel-tools
                        (concat " (" (propertize (format "%d selected"
                                                         (length gptel-tools))
                                                 'face 'warning)
                                ")"))))
        :format "%d" :face transient-heading)
    ("t" "Select tools" gptel-tools :transient t)
    ("T" "Continue tool calls"
     (lambda () (interactive) (gptel--handle-tool-use gptel--fsm-last))
     :if (lambda () (and gptel--fsm-last
                    (eq (gptel-fsm-state gptel--fsm-last) 'TOOL))))]]
  [[(gptel--preset
     :key "@" :format "%d"
     :description gptel--format-preset-string)
    (gptel--infix-variable-scope)
    (gptel--infix-provider)
    (gptel--infix-max-tokens)
    (gptel--infix-num-messages-to-send
     :if (lambda () (and gptel-expert-commands
                    (or gptel-mode gptel-track-response))))
    (gptel--infix-temperature :if (lambda () gptel-expert-commands))
    (gptel--infix-use-context)
    (gptel--infix-include-reasoning)
    (gptel--infix-use-tools)
    (gptel--infix-track-response
     :if (lambda () (and gptel-expert-commands (not gptel-mode))))
    (gptel--infix-track-media
     :if (lambda () (and gptel-mode (gptel--model-capable-p 'media))))]
   [" <Prompt from"
    ("m" "Minibuffer instead" "m")
    ("y" "Kill-ring instead" "y")
    ""
    ("i" "Respond in place" "i")]
   [" >Response to"
    ("e" "Echo area" "e")
    ("b" "Other buffer" "b"
     :class transient-option
     :prompt "Output to buffer: "
     :reader (lambda (prompt _ _history)
               (read-buffer prompt (buffer-name (other-buffer)) nil)))
    ("g" "gptel session" "g"
     :class transient-option
     :prompt "Existing or new gptel session: "
     :reader
     (lambda (prompt _ _history)
       (read-buffer
        prompt (generate-new-buffer-name
                (concat "*" (gptel-backend-name gptel-backend) "*"))
        nil (lambda (buf-name)
              (if (consp buf-name) (setq buf-name (car buf-name)))
              (let ((buf (get-buffer buf-name)))
                (and (buffer-local-value 'gptel-mode buf)
                     (not (eq (current-buffer) buf))))))))
    ("k" "Kill-ring" "k")]]
  [[:description (lambda () (concat (and gptel--rewrite-overlays "Continue ")
                               "Rewrite"))
    :if (lambda () (or (use-region-p)
                  (and gptel--rewrite-overlays
                       (gptel--rewrite-sanitize-overlays))))
    ("r"
     (lambda () (if (get-char-property (point) 'gptel-rewrite)
               "Iterate" "Rewrite"))
     gptel-rewrite)]
   ["Tweak Response" :if gptel--in-response-p :pad-keys t
    ("SPC" "Mark" gptel--mark-response)
    ("M-RET" "Regenerate" gptel--regenerate :if gptel--in-response-p)
    ("P" "Previous variant" gptel--previous-variant
     :if gptel--at-response-history-p
     :transient t)
    ("N" "Next variant" gptel--previous-variant
     :if gptel--at-response-history-p
     :transient t)
    ("E" "Ediff previous" gptel--ediff
     :if gptel--at-response-history-p)]
   ["Dry Run" :if (lambda () (or gptel-log-level gptel-expert-commands))
    ("I" "Inspect query (Lisp)"
     (lambda ()
       "Inspect the query that will be sent as a lisp object."
       (interactive)
       (gptel--sanitize-model)
       (gptel--inspect-query
        (gptel--suffix-send
         (cons "I" (transient-args transient-current-command))))))
    ("J" "Inspect query (JSON)"
     (lambda ()
       "Inspect the query that will be sent as a JSON object."
       (interactive)
       (gptel--sanitize-model)
       (gptel--inspect-query
        (gptel--suffix-send
         (cons "I" (transient-args transient-current-command)))
        'json)))]]
  [(gptel--suffix-send)]
  (interactive)
  (gptel--sanitize-model)
  (transient-setup 'gptel-menu))

;; ** Prefix for setting the system prompt.

(defun gptel--setup-directive-menu (sym msg &optional external)
  "Return a list of transient infix definitions for setting gptel
directives.

SYM is the symbol whose value is set to the selected directive..
MSG is the meaning of symbol, used when messaging.
If EXTERNAL is non-nil, include external sources of directives."
  (cl-loop for (type . prompt) in gptel-directives
           ;; Avoid clashes with the custom directive key
           with unused-keys = (delete ?s (nconc (number-sequence ?a ?z)
                                                (number-sequence ?0 ?9)))
           with width = (window-width)
           for name = (symbol-name type)
           for key = (seq-find (lambda (k) (member k unused-keys)) name (seq-first unused-keys))
           do (setq unused-keys (delete key unused-keys))
           ;; The explicit declaration ":transient transient--do-return" here
           ;; appears to be required for Transient v0.5 and up.  Without it, these
           ;; are treated as suffixes when invoking `gptel-system-prompt' directly,
           ;; and infixes when going through `gptel-menu'.
           ;; TODO: Raise an issue with Transient.
           collect
           (list (key-description (list key))
                 (concat (capitalize name) " "
                         (propertize " " 'display '(space :align-to 20))
                         (propertize
                          (concat "(" (gptel--describe-directive prompt (- width 30)) ")")
                          'face 'shadow))
                 `(lambda () (interactive)
                    (message "%s: %s" ,msg ,(gptel--describe-directive prompt 100 "⮐ "))
                    (gptel--set-with-scope ',sym ',prompt gptel--set-buffer-locally))
	         :transient 'transient--do-return)
           into prompt-suffixes
           finally return
           (nconc
            prompt-suffixes
            (list (list "DEL" "None"
                        `(lambda () (interactive)
                           (message "%s unset" ,msg)
                           (gptel--set-with-scope ',sym nil gptel--set-buffer-locally))
                        :transient 'transient--do-return))
            (and external
                 (list (list "SPC" "Pick crowdsourced prompt"
                             'gptel--read-crowdsourced-prompt
		             ;; NOTE: Quitting the completing read when picking a
		             ;; crowdsourced prompt will cause the transient to exit
		             ;; instead of returning to the system prompt menu.
                             :transient 'transient--do-exit))))))

;;;###autoload (autoload 'gptel-system-prompt "gptel-transient" nil t)
(transient-define-prefix gptel-system-prompt ()
  "Set the LLM system message for LLM interactions.

The \"system message\" establishes directives for the chat
session and modifies the behavior of the LLM. Some examples of
system prompts are:

You are a helpful assistant. Answer as concisely as possible.
Reply only with shell commands and no prose.
You are a poet. Reply only in verse.

More extensive system messages can be useful for specific tasks.

Customize `gptel-directives' for task-specific prompts."
  [:description gptel-system-prompt--format
   [(gptel--suffix-system-message)]
   [(gptel--infix-variable-scope)]]
   [:class transient-column
    :setup-children
    (lambda (_) (transient-parse-suffixes
            'gptel-system-prompt
            (gptel--setup-directive-menu
             'gptel--system-message "Directive" t)))
    :pad-keys t])

<<<<<<< HEAD
=======
;; ** Prefix for saving and applying presets

(transient-define-prefix gptel--preset ()
  "Apply a gptel preset, or save the current configuration as a preset.

A \"preset\" is a collection of gptel settings, such as the model,
backend, system message and enabled tools, that are applied and used
together.  See `gptel-make-preset' for details."
  :transient-suffix #'transient--do-return
  [:description "Save or apply a preset collection of gptel options"
   [:pad-keys t
    ("C-s" "Save current settings to preset" gptel--save-preset)]]
  [:if (lambda () gptel--known-presets)
   :class transient-column
   :setup-children
   (lambda (_)
     (transient-parse-suffixes
      'gptel--preset
      (cl-loop
       for (name-sym . preset) in gptel--known-presets
       for name = (symbol-name name-sym)
       with unused-keys = (nconc (number-sequence ?a ?z)
                                 (number-sequence ?0 ?9))
       for description = (plist-get preset :description)
       for key = (seq-find (lambda (k) (member k unused-keys))
                           name (seq-first unused-keys))
       do (setq unused-keys (delq key unused-keys))
       collect
       (list
        (key-description (list key))
        (concat name
                (propertize " " 'display '(space :align-to 20))
                (and description
                     (propertize (concat
                                  "(" (gptel--describe-directive
                                       description (- (window-width) 30))
                                  ")")
                                 'face 'shadow)))
        `(lambda () (interactive)
           (gptel--set-with-scope 'gptel--preset ',name-sym
            gptel--set-buffer-locally)
           (gptel--apply-preset
            ',(cons name-sym preset)
            (lambda (sym val) (gptel--set-with-scope
                               sym val gptel--set-buffer-locally)))
           (message "Applied gptel preset %s"
            (propertize ,name 'face 'transient-value))
           (when transient--stack
            (run-at-time 0 nil #'transient-setup))))
       into generated
       finally return
       (nconc (list '(gptel--infix-variable-scope
                      :format "%d %k %v"
                      :description
                      (lambda () (format "%s        %s"
                             (propertize "Apply preset" 'face 'transient-heading)
                             (propertize "Scope" 'face 'transient-active-prefix)))))
              generated))))])

;; ** Prefix for selecting tools

>>>>>>> c03e4f3a
;;;###autoload (autoload 'gptel-tools "gptel-transient" nil t)
(transient-define-prefix gptel-tools ()
  "Select tools to include with gptel requests.

Tools are organized into categories.  Selecting the category
toggles all the tools with that category.

To add tools to this list, use `gptel-make-tool', which see.

Using the scope option, you can set tools to use with gptel
requests globally, in this buffer or for the next request
only (\"oneshot\")."
  [:description "Provide the LLM with tools to run tasks for you"
   [""
    (gptel--infix-variable-scope)
    (gptel--infix-use-tools)
    (gptel--infix-confirm-tool-calls)
    (gptel--infix-include-tool-results)]
   [""
    ("RET" "Confirm selection"
     (lambda (args)
       (interactive (list (transient-args transient-current-command)))
       ;; There are two kinds of ARGS: categories with value "(*)", and lists of
       ;; the type '("category" "tool_name").  We only want the latter, to use an
       ;; index into `gptel--known-backends.'
       (gptel--set-with-scope
        'gptel-tools
        (mapcar (lambda (category-and-name)
                  (map-nested-elt gptel--known-tools category-and-name))
                (cl-delete-if-not #'consp args))
        gptel--set-buffer-locally))
     :transient transient--do-return)
    ("*" "Toggle all tools" gptel--toggle-all-tools
      :transient t)

    ("q" "Cancel" transient-quit-one)]]
  [:class transient-column
   :setup-children
   (lambda (_)
     (transient-parse-suffixes
      'gptel-tools
      (cdr
       (cl-loop          ;loop through gptel--known tools and collect categories
        for (category . tools-alist) in gptel--known-tools
        with unused-keys = (delete ?q (number-sequence ?a ?z))
        for category-key = (seq-find (lambda (k) (member k unused-keys)) category
                                     (seq-first unused-keys))
        do (setq unused-keys (delete category-key unused-keys))
        nconc
        (cl-loop                    ;for each category, collect tools as infixes
         for (name . tool) in tools-alist
         with tool-keys = (delete category-key (nconc (number-sequence ?a ?z)
                                                      (number-sequence ?0 ?9)))
         for tool-key = (seq-find (lambda (k) (member k tool-keys)) name
                                  (seq-first tool-keys))
         do (setq tool-keys (delete tool-key tool-keys))
         collect           ;Each list is a transient infix of type gptel--switch
         (list (key-description (list category-key tool-key))
               (concat (make-string (max (- 20 (length name)) 0) ? )
                       (propertize
                        (concat "(" (gptel--describe-directive
                                     (gptel-tool-description tool) (- (window-width) 40))
                                ")")
                        'face 'shadow))
               (gptel-tool-name tool)
               :format " %k %v %d"
               :init-value #'gptel--tools-init-value
               :class 'gptel--switch
               :category category)
         into infixes-for-category
         finally return
         (identity ;TODO(tool): Replace with vconcat for groups separated by category
          ;; Add a category header that can be used to toggle all tools in that category
          (nconc (list " " (list (key-description (list category-key category-key))
                                 (concat (propertize (concat category " tools")
                                                     'face 'transient-heading)
                                         (make-string (max (- 14 (length category)) 0) ? ))
                                 "(*)"
                                 :format " %k %d %v"
                                 :class 'gptel--switch-category
                                 :category category))
                 infixes-for-category)))))))])


;; * Transient Infixes

;; ** Infixes for context aggregation

(transient-define-infix gptel--infix-use-context ()
  "Describe target destination for context injection.

gptel will include with the LLM request any additional context
added with `gptel-add'.  This context can be ignored, included
with the system message or included with the user prompt.

Where in the request this context is included depends on the
value of `gptel-use-context', set from here."
  :description "Include context"
  :class 'gptel-lisp-variable
  :variable 'gptel-use-context
  :format " %k %d %v"
  :set-value #'gptel--set-with-scope
  :display-nil "No"
  :display-map '((nil    . "No")
                 (system . "with system message")
                 (user   . "with user prompt"))
  :key "-i"
  :reader (lambda (prompt &rest _)
            (let* ((choices '(("No"                  . nil)
                              ("with system message" . system)
                              ("with user prompt"    . user)))
                   (destination (completing-read prompt choices nil t)))
              (cdr (assoc destination choices)))))

;; ** Infixes for model parameters

(transient-define-infix gptel--infix-variable-scope ()
  "Set gptel's model parameters and system message in this buffer or globally."
  :argument "scope"
  :variable 'gptel--set-buffer-locally
  :class 'gptel--scope
  :format "  %k %d %v"
  :key "="
  :description (propertize "Scope" 'face 'transient-inactive-argument))

(transient-define-infix gptel--infix-num-messages-to-send ()
  "Number of recent messages to send with each exchange.

By default, the full conversation history is sent with every new
prompt. This retains the full context of the conversation, but
can be expensive in token size. Set how many recent messages to
include."
  :description "previous responses"
  :class 'gptel-lisp-variable
  :variable 'gptel--num-messages-to-send
  :set-value #'gptel--set-with-scope
  :display-nil 'all
  :format " %k %v %d"
  :key "-n"
  :prompt "Number of past messages to include for context (leave empty for all): "
  :reader 'gptel--transient-read-number)

(transient-define-infix gptel--infix-max-tokens ()
  "Max tokens per response.

This is roughly the number of words in the response. 100-300 is a
reasonable range for short answers, 400 or more for longer
responses."
  :description "Response length (tokens)"
  :class 'gptel-lisp-variable
  :variable 'gptel-max-tokens
  :set-value #'gptel--set-with-scope
  :display-nil 'auto
  :key "-c"
  :prompt "Response length in tokens (leave empty: default, 80-200: short, 200-500: long): "
  :reader 'gptel--transient-read-number)

(transient-define-infix gptel--infix-provider ()
  "AI Provider for Chat."
  :description "Model"
  :class 'gptel-provider-variable
  :prompt "Model: "
  :variable 'gptel-model
  :set-value #'gptel--set-with-scope
  :backend 'gptel-backend
  :key "-m"
  :reader (lambda (prompt &rest _)
            (cl-loop
             for (name . backend) in gptel--known-backends
             nconc (cl-loop for model in (gptel-backend-models backend)
                            collect (list (concat name ":" (gptel--model-name model))
                                          backend model))
             into models-alist
             with completion-extra-properties =
             `(:annotation-function
               ,(lambda (comp)
		  (let* ((model (nth 2 (assoc comp models-alist)))
			 (desc (get model :description))
			 (caps (get model :capabilities))
			 (context (get model :context-window))
			 (input-cost (get model :input-cost))
			 (output-cost (get model :output-cost))
			 (cutoff (get model :cutoff-date)))
		    (when (or desc caps context input-cost output-cost cutoff)
		      (concat
		       (propertize " " 'display `(space :align-to 40))
		       (when desc (truncate-string-to-width desc 70 nil ? t t))
		       " " (propertize " " 'display `(space :align-to 112))
		       (when caps (truncate-string-to-width (prin1-to-string caps) 21 nil ? t t))
		       " " (propertize " " 'display `(space :align-to 134))
		       (when context (format "%5dk" context))
		       " " (propertize " " 'display `(space :align-to 142))
		       (when input-cost (format "$%5.2f in" input-cost))
		       (if (and input-cost output-cost) "," " ")
		       " " (propertize " " 'display `(space :align-to 153))
		       (when output-cost (format "$%6.2f out" output-cost))
		       " " (propertize " " 'display `(space :align-to 166))
		       cutoff)))))
             finally return
             (cdr (assoc (completing-read prompt models-alist nil t nil nil
					  (concat (gptel-backend-name gptel-backend) ":"
						  (gptel--model-name gptel-model)))
                         models-alist)))))

(transient-define-infix gptel--infix-temperature ()
  "Temperature of request."
  :description "Temperature (0 - 2.0)"
  :display-nil "default"
  :class 'gptel-lisp-variable
  :variable 'gptel-temperature
  :set-value #'gptel--set-with-scope
  :key "-T"
  :prompt "Temperature controls the response randomness (0.0-2.0, leave empty for API default): "
  :reader 'gptel--transient-read-number)

(transient-define-infix gptel--infix-track-response ()
  "Distinguish between user messages and LLM responses.

When creating a prompt to send to the LLM, gptel distinguishes
between text entered by the user and past LLM responses.  This is
required for multi-turn conversations, and is always the case in
dedicated chat buffers (in `gptel-mode').

In regular buffers, you can toggle this behavior here or by
customizing `gptel-track-response'.  When response tracking is
turned off, all text will be assigned the \"user\" role when
querying the LLM."
  :description "Track LLM responses"
  :class 'gptel--switches
  :variable 'gptel-track-response
  :set-value #'gptel--set-with-scope
  :display-if-true "Yes"
  :display-if-false "No"
  :key "-R")

(transient-define-infix gptel--infix-track-media ()
  "Send media from \"standalone\" links in the prompt.

When the active `gptel-model' supports it, gptel can send images
or other media from links in the buffer to the LLM.  Only
\"standalone\" links are considered: these are links on their own
line with no surrounding text.

What link types are sent depends on the mime-types the model
supports.  See `gptel-track-media' for more information."
  :description "Send media from links"
  :class 'gptel--switches
  :variable 'gptel-track-media
  :set-value #'gptel--set-with-scope
  :display-if-true "Yes"
  :display-if-false "No"
  :key "-I")

;; ** Infixes for adding and removing context

(declare-function gptel-context--at-point "gptel-context")
(declare-function gptel-add "gptel-context")

(transient-define-suffix gptel--infix-context-add-region ()
  "Add current region to gptel's context."
  :transient 'transient--do-stay
  :key "-r"
  :if (lambda () (or (use-region-p)
                (and (fboundp 'gptel-context--at-point)
                     (gptel-context--at-point))))
  :description
  (lambda ()
    (if (and (fboundp 'gptel-context--at-point)
             (gptel-context--at-point))
        "Remove context at point"
      "Add region to context"))
  (interactive)
  (gptel-add)
  (transient-setup))

(transient-define-suffix gptel--infix-context-add-buffer ()
  "Add a buffer to gptel's context."
  :transient 'transient--do-stay
  :key "-b"
  :description "Add a buffer to context"
  (interactive)
  (gptel-add '(4))
  (transient-setup))

(declare-function gptel-add-file "gptel-context")
(declare-function gptel-context-remove-all "gptel-context")

(transient-define-suffix gptel--infix-context-add-file ()
  "Add a file to gptel's context."
  :transient 'transient--do-stay
  :key "-f"
  :description "Add a file to context"
  (interactive)
  (call-interactively #'gptel-add-file)
  (transient-setup))

(transient-define-suffix gptel--infix-context-remove-all ()
  "Clear gptel's context."
  :if (lambda () gptel-context--alist)
  :transient 'transient--do-stay
  :key "-d"
  :description "Remove all"
  (interactive)
  (gptel-context-remove-all t)
  (transient-setup))

;; ** Infix for additional directive

(transient-define-infix gptel--infix-add-directive ()
  "Additional directive intended for the next query only.

This is useful to define a quick task on top of a more extensive
or detailed system message.

For example, with code/text selected:

- Rewrite this function to do X while avoiding Y.
- Change the tone of the following paragraph to be more direct.

Or in an extended conversation:

- Phrase you next response in ten words or less.
- Pretend for now that you're an anthropologist."
  :class 'gptel-option-overlaid
  ;; :variable 'gptel--instructions
  :display-nil 'none
  :overlay nil
  :argument ":"
  :prompt (concat "Add instructions for next request only "
                  gptel--read-with-prefix-help)
  :reader (lambda (prompt initial history)
            (let* ((directive
                    (car-safe (gptel--parse-directive gptel--system-message 'raw)))
                   (cycle-prefix (lambda () (interactive)
                                   (gptel--read-with-prefix directive)))
                   (minibuffer-local-map
                    (make-composed-keymap
                     (define-keymap "TAB" cycle-prefix "<tab>" cycle-prefix)
                     minibuffer-local-map))
                   (extra (minibuffer-with-setup-hook cycle-prefix
                            (read-string prompt (or initial " ") history))))
              (unless (string-empty-p extra) extra)))
  :format " %k %d %v"
  :key "d"
  :argument ":"
  :description "Add instruction"
  :transient t)

;; ** Infix for reasoning block control

(transient-define-infix gptel--infix-include-reasoning ()
  "How to handle reasoning/thinking response blocks.

Some LLMs include in their response a \"thinking\" section.  This
text improves the quality of the LLM's final output, but may not
be interesting to you by itself.

You can control how gptel should handle the thinking blocks via
this option, or by setting the variable `gptel-include-reasoning'
via elisp, which see.

Available behaviors are
- to include thinking blocks with the response,
- to omit them entirely,
- to include them but ignore them in consequent conversation turns, and
- to append them to a buffer of your choosing."
  :description "Include reasoning"
  :class 'gptel-lisp-variable
  :variable 'gptel-include-reasoning
  :format " %k %d %v"
  :set-value #'gptel--set-with-scope
  :display-nil "No"
  :display-map '((nil    . "No")
                 (ignore . "and ignore")
                 (t      . "with response"))
  :key "-v"
  :prompt "Include reasoning: "
  :reader (lambda (prompt &rest _)
            (let* ((choices '(("no"     . nil)
                              ("ignore" . ignore)
                              ("yes"    . t)
                              ("other buffer" . buffer)))
                   (destination
                    (completing-read prompt choices nil t)))
              (if (equal destination "other buffer")
                  (read-buffer "Append reasoning to buffer: ")
                (cdr (assoc destination choices))))))

;; ** Infixes for tool use

(transient-define-infix gptel--infix-use-tools ()
  "Whether LLM tool use with gptel is enabled.

This is a three-way toggle.  Assuming one or more tools to be
sent with requests have been selected, tool use can be

- disabled,
- enabled, where the LLM may choose to respond with tool calls
- forced, where the LLM must respond with one or more tool calls.

You can set this here or by customizing `gptel-use-tools', which
see."
  :description "Use tools"
  :class 'gptel-lisp-variable
  :variable 'gptel-use-tools
  :set-value (lambda (sym value scope)
               (gptel--set-with-scope sym value scope)
               (transient-setup))
  :display-nil "off"
  :display-map '((nil   . "off")
                 (t     . "on")
                 (force . "force"))
  :prompt "Use tools? "
  :reader (lambda (prompt &rest _)
            (let* ((choices '(("disable" . nil)
                              ("enable"  . t)
                              ("force"   . force)))
                   (pref (completing-read prompt choices nil t)))
              (cdr (assoc pref choices))))
  :key "-t")

(transient-define-infix gptel--infix-confirm-tool-calls ()
  "Whether tool calls should wait for the user to run them.

This is a three-way toggle between these behaviors:

- All tool calls run without confirmation.
- All tool calls wait for confirmation.
- Decided per-tool, according to the value of the tool spec's
  :confirm slot.

This sets the variable `gptel-confirm-tool-calls', which see."
  :key "-c"
  :description "Confirm tool calls"
  :class 'gptel-lisp-variable
  :variable 'gptel-confirm-tool-calls
  :set-value #'gptel--set-with-scope
  :display-nil "never"
  :display-map '((nil . "never")
                 (t   . "always")
                 (auto . "auto"))
  :prompt "Tool calls require confirmation? "
  :reader (lambda (prompt &rest _)
            (let* ((choices '(("no"   . nil)
                              ("always" . t)
                              ("tool decides" . auto)))
                   (pref (completing-read prompt choices nil t)))
              (cdr (assoc pref choices)))))

(transient-define-infix gptel--infix-include-tool-results ()
  "Whether tool call results should be included in the response.

This is a three-way toggle between these behaviors:

- All tool results are included.
- No tool results are included.
- Decided per-tool, according to the value of the tool spec's
  :include slot.

This sets the variable `gptel-include-tool-results', which see."
  :key "-i"
  :description "Include results   "
  :class 'gptel-lisp-variable
  :variable 'gptel-include-tool-results
  :set-value #'gptel--set-with-scope
  :display-nil "never"
  :display-map '((nil . "never")
                 (t   . "always")
                 (auto . "auto"))
  :prompt "Include tool results in LLM response? "
  :reader (lambda (prompt &rest _)
            (let* ((choices '(("never"   . nil)
                              ("always" . t)
                              ("tool decides" . auto)))
                   (pref (completing-read prompt choices nil t)))
              (cdr (assoc pref choices)))))


;; * Transient Suffixes

;; ** Suffix to send prompt

(transient-define-suffix gptel--suffix-send (args)
  "Send ARGS."
  :key "RET"
  :description #'gptel--describe-suffix-send
  (interactive (list (transient-args
                      (or transient-current-command 'gptel-menu))))
  (let ((stream gptel-stream)
        (in-place (and (member "i" args) t))
        (output-to-other-buffer-p)
        (backend gptel-backend)
        (model gptel-model)
        (backend-name (gptel-backend-name gptel-backend))
        (buffer) (position)
        (callback) (gptel-buffer-name)
        (system-extra (gptel--get-directive args))
        (dry-run (and (member "I" args) t))
        ;; Input redirection: grab prompt from elsewhere?
        (prompt
         (cond
          ((member "m" args)
           (read-string
            (format "Ask %s: " (gptel-backend-name gptel-backend))
            (and (use-region-p)
                 (buffer-substring-no-properties
                  (region-beginning) (region-end)))))
          ((member "y" args)
           (unless (car-safe kill-ring)
             (user-error "`kill-ring' is empty!  Nothing to send"))
           (if current-prefix-arg
               (read-from-kill-ring "Prompt from kill-ring: ")
             (current-kill 0))))))

    ;; Output redirection: Send response elsewhere?
    (cond
     ((member "e" args)
      (setq stream nil)
      (setq callback
            (lambda (resp info &optional _raw)
              (pcase resp
                ((pred stringp) (message "%s response: %s" backend-name resp))
                (`(tool-call . ,tool-calls) (gptel--display-tool-calls tool-calls info 'minibuffer))
                (`(tool-result . ,tool-results) (gptel--display-tool-results tool-results info))
                (_ (when (and (null resp) (plist-get info :error))
                     (message "%s response error: %s"
                              backend-name (plist-get info :status))))))))
     ((member "k" args)
      (setq stream nil)
      (setq callback
            (lambda (resp info &optional _raw)
              (pcase resp
                ((pred stringp) (kill-new resp)
                 (message "%s response: \"%s\" copied to kill-ring." backend-name
                          (truncate-string-to-width resp 30)))
                (`(tool-call . ,tool-calls) (gptel--display-tool-calls tool-calls info 'minibuffer))
                (`(tool-result . ,tool-results) (gptel--display-tool-results tool-results info))
                (_ (when (and (null resp) (plist-get info :error))
                     (message "%s response error: %s" backend-name
                              (plist-get info :status))))))))
     ((setq gptel-buffer-name
            (cl-some (lambda (s) (and (stringp s) (string-prefix-p "g" s)
                                 (substring s 1)))
                     args))
      (setq output-to-other-buffer-p t)
      (let ((reduced-prompt             ;For inserting into the gptel buffer as
                                        ;context, not the prompt used for the
                                        ;request itself
             (or prompt
                 (if (use-region-p)
                     (buffer-substring-no-properties (region-beginning)
                                                     (region-end))
                   (buffer-substring-no-properties
                    (save-excursion
                      (text-property-search-backward
                       'gptel 'response
                       (when (get-char-property (max (point-min) (1- (point)))
                                                'gptel)
                         t))
                      (point))
                    (gptel--at-word-end (point)))))))
        (cond
         ((buffer-live-p (get-buffer gptel-buffer-name))
          ;; Insert into existing gptel session
          (progn
            (setq buffer (get-buffer gptel-buffer-name))
            (with-current-buffer buffer
              (goto-char (point-max))
              (unless (or buffer-read-only
                          (get-char-property (point) 'read-only))
                (insert reduced-prompt))
              (setq position (point))
              (when (and gptel-mode (not dry-run))
                (gptel--update-status " Waiting..." 'warning)))))
         ;; Insert into new gptel session
         (t (setq buffer
                  (gptel gptel-buffer-name
                         (condition-case nil
                             (gptel--get-api-key)
                           ((error user-error)
                            (setq gptel-api-key
                                  (read-passwd
                                   (format "%s API key: "
                                           (gptel-backend-name
                                            gptel-backend))))))
                         reduced-prompt))
            ;; Set backend and model in new session from current buffer
            (with-current-buffer buffer
              (setq gptel-backend backend)
              (setq gptel-model model)
              (unless dry-run
                (gptel--update-status " Waiting..." 'warning))
              (setq position (point)))))))
     ((setq gptel-buffer-name
            (cl-some (lambda (s) (and (stringp s) (string-prefix-p "b" s)
                                 (substring s 1)))
                     args))
      (setq output-to-other-buffer-p t)
      (setq buffer (get-buffer-create gptel-buffer-name))
      (with-current-buffer buffer (setq position (point)))))

    (prog1 (gptel-request prompt
             :buffer (or buffer (current-buffer))
             :position position
             :in-place (and in-place (not output-to-other-buffer-p))
             :stream stream
             :system
             (if system-extra
                 (gptel--merge-additional-directive system-extra)
               gptel--system-message)
             :callback callback
             :fsm (gptel-make-fsm :handlers gptel-send--handlers)
             :dry-run dry-run)

      (unless dry-run
        (gptel--update-status " Waiting..." 'warning))

      ;; NOTE: Possible future race condition here if Emacs ever drops the GIL.
      ;; The HTTP request callback might modify the buffer before the in-place
      ;; text is killed below.
      (when in-place
        (if (or buffer-read-only (get-char-property (point) 'read-only))
            (message "Not replacing prompt: region is read-only")
          (let ((beg (if (use-region-p)
                         (region-beginning)
                       (max (previous-single-property-change
                             (point) 'gptel nil (point-min))
                            (previous-single-property-change
                             (point) 'read-only nil (point-min)))))
                (end (if (use-region-p) (region-end) (point))))
            (unless output-to-other-buffer-p
              ;; store the killed text in gptel-history
              (gptel--attach-response-history
               (list (buffer-substring-no-properties beg end))))
            (kill-region beg end))))

      (when output-to-other-buffer-p
        (message (concat "Prompt sent to buffer: "
                         (propertize gptel-buffer-name 'face 'help-key-binding)))
        (display-buffer
         buffer '((display-buffer-reuse-window
                   display-buffer-pop-up-window)
                  (reusable-frames . visible)))))))

(defun gptel--merge-additional-directive (additional &optional full)
  "Merge ADDITIONAL gptel directive with the full system message.

The ADDITIONAL directive is typically specified from `gptel-menu'
and applies only to the next gptel request, see
`gptel--infix-add-directive'.

FULL defaults to the active, full system message.  It may be a
string, a list of prompts or a function, see `gptel-directives'
for details."
  (setq full (or full gptel--system-message))
  (cl-typecase full
    (string (concat full "\n\n" additional))
    (list (let ((copy (copy-sequence full)))
            (setcar copy (concat (car copy) "\n\n" additional))
            copy))
    (function (lambda () (gptel--merge-additional-directive
                     additional (funcall full))))
    (otherwise additional)))

;; Allow calling from elisp
(put 'gptel--suffix-send 'interactive-only nil)

;; ** Suffix to regenerate response

(defun gptel--regenerate ()
  "Regenerate gptel response at point."
  (interactive)
  (when (gptel--in-response-p)
    (pcase-let* ((`(,beg . ,end) (gptel--get-response-bounds))
                 (history (get-char-property (point) 'gptel-history))
                 (prev-responses (cons (buffer-substring-no-properties beg end)
                                       history)))
      (when gptel-mode                  ;Remove prefix/suffix
        (save-excursion
          (goto-char beg)
          (when (looking-back (concat "\n+" (regexp-quote (gptel-response-prefix-string)))
                              (point-min) 'greedy)
            (setq beg (match-beginning 0)))
          (goto-char end)
          (when (looking-at
                 (concat "\n+" (regexp-quote (gptel-prompt-prefix-string))))
            (setq end (match-end 0)))))
      (delete-region beg end)
      (gptel--attach-response-history prev-responses)
      (call-interactively #'gptel--suffix-send))))

;; ** Set system message
(defun gptel--read-crowdsourced-prompt ()
  "Pick a crowdsourced system prompt for gptel.

This uses the prompts in the variable
`gptel--crowdsourced-prompts', which see."
  (interactive)
  (if (not (hash-table-empty-p (gptel--crowdsourced-prompts)))
      (let ((choice
             (completing-read
              "Pick and edit prompt: "
              (lambda (str pred action)
                (if (eq action 'metadata)
                    `(metadata
                      (affixation-function .
                       (lambda (cands)
                         (mapcar
                          (lambda (c)
                            (list c ""
                             (concat (propertize " " 'display '(space :align-to 22))
                              " " (propertize (gethash c gptel--crowdsourced-prompts)
                               'face 'completions-annotations))))
                          cands))))
                  (complete-with-action action gptel--crowdsourced-prompts str pred)))
              nil t)))
        (when-let* ((prompt (gethash choice gptel--crowdsourced-prompts)))
          (gptel--set-with-scope
           'gptel--system-message prompt gptel--set-buffer-locally)
          (gptel--edit-directive 'gptel--system-message)))
    (message "No prompts available.")))

(transient-define-suffix gptel--suffix-system-message (&optional cancel)
  "Edit LLM system message.

CANCEL is used to avoid touching dynamic system messages,
generated from functions."
  :transient 'transient--do-exit
  :description "Set or edit system message"
  :format " %k   %d"
  :key "s"
  (interactive
   (list (and (functionp gptel--system-message)
              (not (y-or-n-p
                    "Active directive is dynamically generated: Edit its current value instead?")))))
  (if cancel (progn (message "Edit canceled")
                    (call-interactively #'gptel-menu))
    (gptel--edit-directive 'gptel--system-message :setup #'activate-mark)))

;; MAYBE: Eventually can be simplified with string-edit, after we drop support
;; for Emacs 28.2.
(cl-defun gptel--edit-directive (sym &key prompt initial callback setup buffer)
  "Edit a gptel directive in a dedicated buffer.

Store the result in SYM, a symbol.  PROMPT and INITIAL are the
heading and initial text.  If CALLBACK is specified, it is run
after exiting the edit.  If SETUP is a function, run it after
setting up the buffer."
  (declare (indent 1))
  (let ((orig-buf (or buffer (current-buffer)))
        (msg-start (make-marker))
        (directive (symbol-value sym)))
    (when (functionp directive)
      (setq directive (funcall directive)))
    ;; TODO: Handle editing list-of-strings directives
    (with-current-buffer (get-buffer-create "*gptel-system*")
      (let ((inhibit-read-only t) (inhibit-message t))
        (erase-buffer)
        (text-mode)
        (visual-line-mode 1)
        (setq header-line-format
              (concat "Edit your instructions below and press "
                      (propertize "C-c C-c" 'face 'help-key-binding)
                      " when ready, or "
                      (propertize "C-c C-k" 'face 'help-key-binding)
                      " to abort."))
        (insert
         (or prompt
             (concat
              "# Example: You are a helpful assistant. Answer as concisely as possible.\n"
              "# Example: Reply only with shell commands and no prose.\n"
              "# Example: You are a poet. Reply only in verse."))
         "\n\n")
        (add-text-properties
         (point-min) (point)
         (list 'read-only t 'face 'font-lock-comment-face 'front-sticky t 'rear-nonsticky t))
        (set-marker msg-start (point))
        (save-excursion
          ;; If it's a list, insert only the system message part
          (insert (or initial (car-safe (gptel--parse-directive directive 'raw))))
          (push-mark nil 'nomsg))
        (and (functionp setup) (funcall setup)))
      (display-buffer (current-buffer)
                      `((display-buffer-below-selected)
                        (body-function . ,#'select-window)
                        (window-height . ,#'fit-window-to-buffer)))
      (let ((quit-to-menu
             (lambda ()
               "Cancel system message update and return."
               (interactive)
               (quit-window)
               (unless (minibufferp)
                 (display-buffer orig-buf
                                 `((display-buffer-reuse-window
                                    display-buffer-use-some-window)
                                   (body-function . ,#'select-window))))
               (cond ((commandp callback) (call-interactively callback))
                     ((functionp callback) (funcall callback))))))
        (use-local-map
         (make-composed-keymap
          (define-keymap
            "C-c C-c"
            (lambda ()
              "Confirm system message and return."
              (interactive)
              (let ((system-message
                     (buffer-substring-no-properties msg-start (point-max))))
                (with-current-buffer orig-buf
                  (gptel--set-with-scope sym
                                         (if (cdr-safe directive) ;Handle list of strings
                                             (prog1 directive (setcar directive system-message))
                                           system-message)
                                         gptel--set-buffer-locally)))
              (funcall quit-to-menu))
            "C-c C-k" quit-to-menu)
          text-mode-map))))))

;; ** Suffix for displaying and removing context
(declare-function gptel-context--buffer-setup "gptel-context")
(declare-function gptel-context--collect "gptel-context")

(transient-define-suffix gptel--suffix-context-buffer ()
  "Display all contexts from all buffers & files."
  :transient 'transient--do-exit
  :key " C"
  :if (lambda () gptel-context--alist)
  :description "Inspect context"
  (interactive)
  (gptel-context--buffer-setup))

(provide 'gptel-transient)
;;; gptel-transient.el ends here

;; Local Variables:
;; outline-regexp: "^;; \\*+"
;; eval: (outline-minor-mode 1)
;; End:<|MERGE_RESOLUTION|>--- conflicted
+++ resolved
@@ -421,7 +421,6 @@
                        context (if dest (concat (pth ", with response to ") dest)
                                  (concat (pth ", insert response at point")))))))))
 
-<<<<<<< HEAD
 ;; ** Prefix for selecting tools
 (defun gptel--toggle-all-tools ()
   "Toggle the selection state of all tools in the transient menu.
@@ -454,7 +453,7 @@
     (transient--redisplay)))
 
 
-=======
+
 (defun gptel--format-preset-string ()
   "Format the preset indicator display for `gptel-menu'."
   (concat
@@ -474,7 +473,6 @@
      (format " (%s%s)"
              (propertize "@" 'face 'transient-key)
              (propertize "preset" 'face 'transient-inactive-value)))))
->>>>>>> c03e4f3a
 
  
@@ -850,8 +848,6 @@
              'gptel--system-message "Directive" t)))
     :pad-keys t])
 
-<<<<<<< HEAD
-=======
 ;; ** Prefix for saving and applying presets
 
 (transient-define-prefix gptel--preset ()
@@ -913,7 +909,6 @@
 
 ;; ** Prefix for selecting tools
 
->>>>>>> c03e4f3a
 ;;;###autoload (autoload 'gptel-tools "gptel-transient" nil t)
 (transient-define-prefix gptel-tools ()
   "Select tools to include with gptel requests.
