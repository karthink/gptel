--- conflicted
+++ resolved
@@ -115,14 +115,10 @@
 
 ;;;###autoload
 (cl-defun gptel-make-openai
-<<<<<<< HEAD
-    (name &key header models stream key
-=======
     (name &key curl-args models stream key
           (header
            (lambda () (when-let (key (gptel--get-api-key))
                    `(("Authorization" . ,(concat "Bearer " key))))))
->>>>>>> d502ad8e
           (host "api.openai.com")
           (protocol "https")
           (endpoint "/v1/chat/completions"))
