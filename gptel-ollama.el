--- conflicted
+++ resolved
@@ -80,7 +80,6 @@
     (push (list :role "system"
                 :content gptel--system-message)
           prompts))
-<<<<<<< HEAD
   (let* ((prompts-plist
           (gptel--merge-plists
            `(:model ,(gptel--model-name gptel-model)
@@ -96,16 +95,6 @@
     ;; if the temperature and max-tokens aren't set as
     ;; backend/model-specific, use the global settings
     (when (and gptel-temperature (not (plist-get options-plist :temperature)))
-=======
-  (let ((prompts-plist
-         `(:model ,(gptel--model-name gptel-model)
-           :messages [,@prompts]
-           :stream ,(or (and gptel-stream gptel-use-curl
-                         (gptel-backend-stream gptel-backend))
-                     :json-false)))
-        options-plist)
-    (when gptel-temperature
->>>>>>> 4b784cb6
       (setq options-plist
             (plist-put options-plist :temperature gptel-temperature)))
     (when (and gptel-max-tokens (not (plist-get options-plist :num_predict)))
